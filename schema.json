{
  "$defs": {
    "ClassicThemeEntryAreaMargins": {
      "properties": {
        "left_and_right": {
          "default": "0.2 cm",
          "description": "The left margin of entry areas.",
          "pattern": "\\d+\\.?\\d* *(cm|in|pt|mm|ex|em)",
          "title": "Left Margin",
          "type": "string"
        },
        "vertical_between": {
          "default": "0.12 cm",
          "description": "The vertical margin between entry areas.",
          "pattern": "\\d+\\.?\\d* *(cm|in|pt|mm|ex|em)",
          "title": "Vertical Margin Between Entry Areas",
          "type": "string"
        }
      },
      "title": "ClassicThemeEntryAreaMargins",
      "type": "object",
      "additionalProperties": false
    },
    "ClassicThemeHeaderMargins": {
      "properties": {
        "vertical_between_name_and_connections": {
          "default": "0.2 cm",
          "description": "The vertical margin between the name of the person and the connections.",
          "pattern": "\\d+\\.?\\d* *(cm|in|pt|mm|ex|em)",
          "title": "Vertical Margin Between the Name and Connections",
          "type": "string"
        },
        "bottom": {
          "default": "0.2 cm",
          "description": "The bottom margin of the header, i.e., the vertical margin between the connections and the first section title.",
          "pattern": "\\d+\\.?\\d* *(cm|in|pt|mm|ex|em)",
          "title": "Bottom Margin",
          "type": "string"
        }
      },
      "title": "ClassicThemeHeaderMargins",
      "type": "object",
      "additionalProperties": false
    },
<<<<<<< HEAD
    "ClassicThemeHeaderMargins": {
      "properties": {
        "vertical_between_name_and_connections": {
          "default": "0.2 cm",
          "description": "The vertical margin between the name of the person and the connections.",
          "pattern": "\\d+\\.?\\d* *(cm|in|pt|mm|ex|em)",
          "title": "Vertical Margin Between the Name and Connections",
          "type": "string"
        },
        "bottom": {
          "default": "0.2 cm",
          "description": "The bottom margin of the header, i.e., the vertical margin between the connections and the first section title.",
          "pattern": "\\d+\\.?\\d* *(cm|in|pt|mm|ex|em)",
          "title": "Bottom Margin",
          "type": "string"
        }
      },
      "title": "ClassicThemeHeaderMargins",
      "type": "object",
      "additionalProperties": false
    },
=======
>>>>>>> a3d6c8c8
    "ClassicThemeHighlightsAreaMargins": {
      "properties": {
        "top": {
          "default": "0.12 cm",
          "description": "The top margin of highlights areas.",
          "pattern": "\\d+\\.?\\d* *(cm|in|pt|mm|ex|em)",
          "title": "Top Margin",
          "type": "string"
        },
        "left": {
          "default": "0.6 cm",
          "description": "The left margin of highlights areas.",
          "pattern": "\\d+\\.?\\d* *(cm|in|pt|mm|ex|em)",
          "title": "Left Margin",
          "type": "string"
        },
        "vertical_between_bullet_points": {
          "default": "0.07 cm",
          "description": "The vertical margin between bullet points.",
          "pattern": "\\d+\\.?\\d* *(cm|in|pt|mm|ex|em)",
          "title": "Vertical Margin Between Bullet Points",
          "type": "string"
        }
      },
      "title": "ClassicThemeHighlightsAreaMargins",
      "type": "object",
      "additionalProperties": false
    },
    "ClassicThemeMargins": {
      "properties": {
        "page": {
          "allOf": [
            {
              "$ref": "#/$defs/ClassicThemePageMargins"
            }
          ],
          "default": {
            "bottom": "1.35 cm",
            "left": "1.35 cm",
            "right": "1.35 cm",
            "top": "1.35 cm"
          },
          "description": "Page margins for the classic theme.",
          "title": "Page Margins"
        },
        "section_title": {
          "allOf": [
            {
              "$ref": "#/$defs/ClassicThemeSectionTitleMargins"
            }
          ],
          "default": {
            "bottom": "0.13 cm",
            "top": "0.13 cm"
          },
          "description": "Section title margins for the classic theme.",
          "title": "Section Title Margins"
        },
        "entry_area": {
          "allOf": [
            {
              "$ref": "#/$defs/ClassicThemeEntryAreaMargins"
            }
          ],
          "default": {
            "left_and_right": "0.2 cm",
            "vertical_between": "0.12 cm"
          },
          "description": "Entry area margins for the classic theme.",
          "title": "Entry Area Margins"
        },
        "highlights_area": {
          "allOf": [
            {
              "$ref": "#/$defs/ClassicThemeHighlightsAreaMargins"
            }
          ],
          "default": {
            "left": "0.6 cm",
            "top": "0.12 cm",
            "vertical_between_bullet_points": "0.07 cm"
          },
          "description": "Highlights area margins for the classic theme.",
          "title": "Highlights Area Margins"
        },
        "header": {
          "allOf": [
            {
              "$ref": "#/$defs/ClassicThemeHeaderMargins"
            }
          ],
          "default": {
            "bottom": "0.2 cm",
            "vertical_between_name_and_connections": "0.2 cm"
          },
          "description": "Header margins for the classic theme.",
          "title": "Header Margins"
        }
      },
      "title": "ClassicThemeMargins",
      "type": "object",
      "additionalProperties": false
    },
    "ClassicThemeOptions": {
      "properties": {
        "primary_color": {
          "default": "rgb(0,79,144)",
          "description": "The primary color of Classic Theme. It is used for the section titles, heading, and the links.\nThe color can be specified either with their [name](https://www.w3.org/TR/SVG11/types.html#ColorKeywords), hexadecimal value, RGB value, or HSL value.",
          "examples": [
            "Black",
            "7fffd4",
            "rgb(0,79,144)",
            "hsl(270, 60%, 70%)"
          ],
          "format": "color",
          "title": "Primary Color",
          "type": "string"
        },
        "date_and_location_width": {
          "default": "4.1 cm",
          "description": "The width of the date and location column.",
          "pattern": "\\d+\\.?\\d* *(cm|in|pt|mm|ex|em)",
          "title": "Date and Location Column Width",
          "type": "string"
        },
        "text_alignment": {
          "default": "left-aligned",
          "description": "The alignment of the text.",
          "enum": [
            "left-aligned",
            "justified"
          ],
          "title": "Text Alignment",
          "type": "string"
        },
        "show_timespan_in": {
          "default": [],
          "description": "The time span will be shown in the date and location column in these sections. The input should be a list of strings.",
          "items": {
            "type": "string"
          },
          "title": "Show Time Span in These Sections",
          "type": "array"
        },
        "show_last_updated_date": {
          "default": true,
          "description": "If this option is set to true, then the last updated date will be shown in the header.",
          "title": "Show Last Updated Date",
          "type": "boolean"
        },
        "header_font_size": {
          "default": "30 pt",
          "description": "The font size of the header (the name of the person).",
          "pattern": "\\d+\\.?\\d* *(cm|in|pt|mm|ex|em)",
          "title": "Header Font Size",
          "type": "string"
        },
        "margins": {
          "allOf": [
            {
              "$ref": "#/$defs/ClassicThemeMargins"
            }
          ],
          "default": {
            "entry_area": {
              "left_and_right": "0.2 cm",
              "vertical_between": "0.12 cm"
            },
            "header": {
              "bottom": "0.2 cm",
              "vertical_between_name_and_connections": "0.2 cm"
            },
            "highlights_area": {
              "left": "0.6 cm",
              "top": "0.12 cm",
              "vertical_between_bullet_points": "0.07 cm"
            },
            "page": {
              "bottom": "1.35 cm",
              "left": "1.35 cm",
              "right": "1.35 cm",
              "top": "1.35 cm"
            },
            "section_title": {
              "bottom": "0.13 cm",
              "top": "0.13 cm"
            }
          },
          "description": "Page, section title, entry field, and highlights field margins.",
          "title": "Margins"
        }
      },
      "title": "ClassicThemeOptions",
      "type": "object",
      "additionalProperties": false
    },
    "ClassicThemePageMargins": {
      "properties": {
        "top": {
          "default": "1.35 cm",
          "description": "The top margin of the page with units.",
          "pattern": "\\d+\\.?\\d* *(cm|in|pt|mm|ex|em)",
          "title": "Top Margin",
          "type": "string"
        },
        "bottom": {
          "default": "1.35 cm",
          "description": "The bottom margin of the page with units.",
          "pattern": "\\d+\\.?\\d* *(cm|in|pt|mm|ex|em)",
          "title": "Bottom Margin",
          "type": "string"
        },
        "left": {
          "default": "1.35 cm",
          "description": "The left margin of the page with units.",
          "pattern": "\\d+\\.?\\d* *(cm|in|pt|mm|ex|em)",
          "title": "Left Margin",
          "type": "string"
        },
        "right": {
          "default": "1.35 cm",
          "description": "The right margin of the page with units.",
          "pattern": "\\d+\\.?\\d* *(cm|in|pt|mm|ex|em)",
          "title": "Right Margin",
          "type": "string"
        }
      },
      "title": "ClassicThemePageMargins",
      "type": "object",
      "additionalProperties": false
    },
    "ClassicThemeSectionTitleMargins": {
      "properties": {
        "top": {
          "default": "0.13 cm",
          "description": "The top margin of section titles.",
          "pattern": "\\d+\\.?\\d* *(cm|in|pt|mm|ex|em)",
          "title": "Top Margin",
          "type": "string"
        },
        "bottom": {
          "default": "0.13 cm",
          "description": "The bottom margin of section titles.",
          "pattern": "\\d+\\.?\\d* *(cm|in|pt|mm|ex|em)",
          "title": "Bottom Margin",
          "type": "string"
        }
      },
      "title": "ClassicThemeSectionTitleMargins",
      "type": "object",
      "additionalProperties": false
    },
    "CurriculumVitae": {
      "properties": {
        "name": {
          "description": "The name of the person.",
          "title": "Name",
          "type": "string"
        },
        "label": {
          "default": null,
          "description": "The label of the person.",
          "title": "Label",
          "allOf": [
            {
              "type": "string"
            }
          ]
        },
        "location": {
          "default": null,
          "description": "The location of the person. This is not rendered currently.",
          "title": "Location",
          "allOf": [
            {
              "type": "string"
            }
          ]
        },
        "email": {
          "default": null,
          "description": "The email of the person. It will be rendered in the heading.",
          "title": "Email",
          "allOf": [
            {
              "format": "email",
              "type": "string"
            }
          ]
        },
        "phone": {
          "default": null,
          "title": "Phone",
          "allOf": [
            {
              "maxLength": 64,
              "minLength": 7,
              "type": "string"
            }
          ]
        },
        "website": {
          "default": null,
          "title": "Website",
          "allOf": [
            {
              "format": "uri",
              "maxLength": 2083,
              "minLength": 1,
              "type": "string"
            }
          ]
        },
        "social_networks": {
          "default": null,
          "description": "The social networks of the person. They will be rendered in the heading.",
          "title": "Social Networks",
          "allOf": [
            {
              "items": {
                "$ref": "#/$defs/SocialNetwork"
              },
              "type": "array"
            }
          ]
        },
        "summary": {
          "default": null,
          "description": "The summary of the person.",
          "title": "Summary",
          "allOf": [
            {
              "type": "string"
            }
          ]
        },
        "section_order": {
          "default": null,
          "description": "The order of sections in the CV. The section title should be used.",
          "title": "Section Order",
          "allOf": [
            {
              "items": {
                "type": "string"
              },
              "type": "array"
            }
          ]
        },
        "education": {
          "default": null,
          "description": "The education entries of the person.",
          "title": "Education",
          "allOf": [
            {
              "items": {
                "$ref": "#/$defs/EducationEntry"
              },
              "type": "array"
            }
          ]
        },
        "experience": {
          "default": null,
          "description": "The experience entries of the person.",
          "title": "Experience",
          "allOf": [
            {
              "items": {
                "$ref": "#/$defs/ExperienceEntry"
              },
              "type": "array"
            }
          ]
        },
        "work_experience": {
          "default": null,
          "description": "The work experience entries of the person.",
          "title": "Work Experience",
          "allOf": [
            {
              "items": {
                "$ref": "#/$defs/ExperienceEntry"
              },
              "type": "array"
            }
          ]
        },
        "projects": {
          "default": null,
          "description": "The project entries of the person.",
          "title": "Projects",
          "allOf": [
            {
              "items": {
                "$ref": "#/$defs/NormalEntry"
              },
              "type": "array"
            }
          ]
        },
        "academic_projects": {
          "default": null,
          "description": "The academic project entries of the person.",
          "title": "Academic Projects",
          "allOf": [
            {
              "items": {
                "$ref": "#/$defs/NormalEntry"
              },
              "type": "array"
            }
          ]
        },
        "university_projects": {
          "default": null,
          "description": "The university project entries of the person.",
          "title": "University Projects",
          "allOf": [
            {
              "items": {
                "$ref": "#/$defs/NormalEntry"
              },
              "type": "array"
            }
          ]
        },
        "personal_projects": {
          "default": null,
          "description": "The personal project entries of the person.",
          "title": "Personal Projects",
          "allOf": [
            {
              "items": {
                "$ref": "#/$defs/NormalEntry"
              },
              "type": "array"
            }
          ]
        },
        "publications": {
          "default": null,
          "description": "The publication entries of the person.",
          "title": "Publications",
          "allOf": [
            {
              "items": {
                "$ref": "#/$defs/PublicationEntry"
              },
              "type": "array"
            }
          ]
        },
        "certificates": {
          "default": null,
          "description": "The certificate entries of the person.",
          "title": "Certificates",
          "allOf": [
            {
              "items": {
                "$ref": "#/$defs/NormalEntry"
              },
              "type": "array"
            }
          ]
        },
        "extracurricular_activities": {
          "default": null,
          "description": "The extracurricular activity entries of the person.",
          "title": "Extracurricular Activities",
          "allOf": [
            {
              "items": {
                "$ref": "#/$defs/ExperienceEntry"
              },
              "type": "array"
            }
          ]
        },
        "test_scores": {
          "default": null,
          "description": "The test score entries of the person.",
          "title": "Test Scores",
          "allOf": [
            {
              "items": {
                "$ref": "#/$defs/OneLineEntry"
              },
              "type": "array"
            }
          ]
        },
        "programming_skills": {
          "default": null,
          "description": "The programming skill entries of the person.",
          "title": "Programming Skills",
          "allOf": [
            {
              "items": {
                "$ref": "#/$defs/NormalEntry"
              },
              "type": "array"
            }
          ]
        },
        "skills": {
          "default": null,
          "description": "The skill entries of the person.",
          "title": "Skills",
          "allOf": [
            {
              "items": {
                "$ref": "#/$defs/OneLineEntry"
              },
              "type": "array"
            }
          ]
        },
        "other_skills": {
          "default": null,
          "description": "The skill entries of the person.",
          "title": "Skills",
          "allOf": [
            {
              "items": {
                "$ref": "#/$defs/OneLineEntry"
              },
              "type": "array"
            }
          ]
        },
        "awards": {
          "default": null,
          "description": "The award entries of the person.",
          "title": "Awards",
          "allOf": [
            {
              "items": {
                "$ref": "#/$defs/OneLineEntry"
              },
              "type": "array"
            }
          ]
        },
        "interests": {
          "default": null,
          "description": "The interest entries of the person.",
          "title": "Interests",
          "allOf": [
            {
              "items": {
                "$ref": "#/$defs/OneLineEntry"
              },
              "type": "array"
            }
          ]
        },
        "custom_sections": {
          "default": null,
          "description": "Custom sections with custom section titles can be rendered as well.",
          "title": "Custom Sections",
          "allOf": [
            {
              "items": {
                "discriminator": {
                  "mapping": {
                    "EducationEntry": "#/$defs/SectionWithEducationEntries",
                    "ExperienceEntry": "#/$defs/SectionWithExperienceEntries",
                    "NormalEntry": "#/$defs/SectionWithNormalEntries",
                    "OneLineEntry": "#/$defs/SectionWithOneLineEntries",
                    "PublicationEntry": "#/$defs/SectionWithPublicationEntries"
                  },
                  "propertyName": "entry_type"
                },
                "oneOf": [
                  {
                    "$ref": "#/$defs/SectionWithEducationEntries"
                  },
                  {
                    "$ref": "#/$defs/SectionWithExperienceEntries"
                  },
                  {
                    "$ref": "#/$defs/SectionWithNormalEntries"
                  },
                  {
                    "$ref": "#/$defs/SectionWithOneLineEntries"
                  },
                  {
                    "$ref": "#/$defs/SectionWithPublicationEntries"
                  }
                ]
              },
              "type": "array"
            }
          ]
        }
      },
      "required": [
        "name"
      ],
      "title": "CurriculumVitae",
      "type": "object",
      "additionalProperties": false
    },
    "Design": {
      "properties": {
        "theme": {
          "const": "classic",
          "default": "classic",
          "description": "The only option is \"Classic\" for now.",
          "title": "Theme name"
        },
        "font": {
          "default": "SourceSans3",
          "description": "The font of the CV.",
          "enum": [
            "SourceSans3",
            "Roboto",
            "EBGaramond"
          ],
          "title": "Font",
          "type": "string"
        },
        "font_size": {
          "default": "10pt",
          "description": "The font size of the CV. It can be 10pt, 11pt, or 12pt.",
          "enum": [
            "10pt",
            "11pt",
            "12pt"
          ],
          "title": "Font Size",
          "type": "string"
        },
        "page_size": {
          "default": "a4paper",
          "description": "The page size of the CV. It can be a4paper or letterpaper.",
          "enum": [
            "a4paper",
            "letterpaper"
          ],
          "title": "Page Size",
          "type": "string"
        },
        "options": {
          "default": null,
          "description": "The options of the theme.",
          "title": "Theme Options",
          "allOf": [
            {
              "$ref": "#/$defs/ClassicThemeOptions"
            }
          ]
        }
      },
      "title": "Design",
      "type": "object",
      "additionalProperties": false
    },
    "EducationEntry": {
      "properties": {
        "start_date": {
          "default": null,
          "description": "The start date of the event in YYYY-MM-DD format.",
          "examples": [
            "2020-09-24"
          ],
          "title": "Start Date",
          "allOf": [
            {
              "pattern": "\\d{4}-?(\\d{2})?-?(\\d{2})?",
              "type": "string"
            }
          ]
        },
        "end_date": {
          "oneOf": [
            {
              "const": "present"
            },
            {
              "pattern": "\\d{4}-?(\\d{2})?-?(\\d{2})?",
              "type": "string"
            },
            {
              "type": "null"
            }
          ],
          "default": null,
          "description": "The end date of the event in YYYY-MM-DD format. If the event is still ongoing, then the value should be \"present\".",
          "examples": [
            "2020-09-24",
            "present"
          ],
          "title": "End Date"
        },
        "date": {
          "oneOf": [
            {
              "type": "string"
            },
            {
              "type": "null"
            }
          ],
          "default": null,
          "description": "If the event is a one-day event, then this field should be filled in YYYY-MM-DD format. If the event is a multi-day event, then the start date and end date should be provided instead. All of them can't be provided at the same time.",
          "examples": [
            "2020-09-24",
            "My Custom Date"
          ],
          "title": "Date"
        },
        "highlights": {
          "default": [],
          "description": "The highlights of the event. It will be rendered as bullet points.",
          "examples": [
            "Did this.",
            "Did that."
          ],
          "title": "Highlights",
          "allOf": [
            {
              "items": {
                "type": "string"
              },
              "type": "array"
            }
          ]
        },
        "location": {
          "default": null,
          "description": "The location of the event. It will be shown with the date in the same column.",
          "examples": [
            "Istanbul, Turkey"
          ],
          "title": "Location",
          "allOf": [
            {
              "type": "string"
            }
          ]
        },
        "url": {
          "default": null,
          "title": "Url",
          "allOf": [
            {
              "format": "uri",
              "maxLength": 2083,
              "minLength": 1,
              "type": "string"
            }
          ]
        },
        "institution": {
          "description": "The institution name. It will be shown as bold text.",
          "examples": [
            "Bogazici University"
          ],
          "title": "Institution",
          "type": "string"
        },
        "area": {
          "description": "The area of study. It will be shown as normal text.",
          "title": "Area",
          "type": "string"
        },
        "study_type": {
          "default": null,
          "description": "The type of the degree.",
          "examples": [
            "BS",
            "BA",
            "PhD",
            "MS"
          ],
          "title": "Study Type",
          "allOf": [
            {
              "type": "string"
            }
          ]
        },
        "gpa": {
          "oneOf": [
            {
              "type": "string"
            },
            {
              "type": "number"
            },
            {
              "type": "null"
            }
          ],
          "default": null,
          "description": "The GPA of the degree.",
          "title": "GPA"
        },
        "transcript_url": {
          "default": null,
          "description": "The URL of the transcript. It will be shown as a link next to the GPA.",
          "examples": [
            "https://example.com/transcript.pdf"
          ],
          "title": "Transcript URL",
          "allOf": [
            {
              "format": "uri",
              "maxLength": 2083,
              "minLength": 1,
              "type": "string"
            }
          ]
        }
      },
      "required": [
        "institution",
        "area"
      ],
      "title": "EducationEntry",
      "type": "object",
      "additionalProperties": false
    },
    "ExperienceEntry": {
      "properties": {
        "start_date": {
          "default": null,
          "description": "The start date of the event in YYYY-MM-DD format.",
          "examples": [
            "2020-09-24"
          ],
          "title": "Start Date",
          "allOf": [
            {
              "pattern": "\\d{4}-?(\\d{2})?-?(\\d{2})?",
              "type": "string"
            }
          ]
        },
        "end_date": {
          "oneOf": [
            {
              "const": "present"
            },
            {
              "pattern": "\\d{4}-?(\\d{2})?-?(\\d{2})?",
              "type": "string"
            },
            {
              "type": "null"
            }
          ],
          "default": null,
          "description": "The end date of the event in YYYY-MM-DD format. If the event is still ongoing, then the value should be \"present\".",
          "examples": [
            "2020-09-24",
            "present"
          ],
          "title": "End Date"
        },
        "date": {
          "oneOf": [
            {
              "type": "string"
            },
            {
              "type": "null"
            }
          ],
          "default": null,
          "description": "If the event is a one-day event, then this field should be filled in YYYY-MM-DD format. If the event is a multi-day event, then the start date and end date should be provided instead. All of them can't be provided at the same time.",
          "examples": [
            "2020-09-24",
            "My Custom Date"
          ],
          "title": "Date"
        },
        "highlights": {
          "default": [],
          "description": "The highlights of the event. It will be rendered as bullet points.",
          "examples": [
            "Did this.",
            "Did that."
          ],
          "title": "Highlights",
          "allOf": [
            {
              "items": {
                "type": "string"
              },
              "type": "array"
            }
          ]
        },
        "location": {
          "default": null,
          "description": "The location of the event. It will be shown with the date in the same column.",
          "examples": [
            "Istanbul, Turkey"
          ],
          "title": "Location",
          "allOf": [
            {
              "type": "string"
            }
          ]
        },
        "url": {
          "default": null,
          "title": "Url",
          "allOf": [
            {
              "format": "uri",
              "maxLength": 2083,
              "minLength": 1,
              "type": "string"
            }
          ]
        },
        "company": {
          "description": "The company name. It will be shown as bold text.",
          "title": "Company",
          "type": "string"
        },
        "position": {
          "description": "The position. It will be shown as normal text.",
          "title": "Position",
          "type": "string"
        }
      },
      "required": [
        "company",
        "position"
      ],
      "title": "ExperienceEntry",
      "type": "object",
      "additionalProperties": false
    },
    "NormalEntry": {
      "properties": {
        "start_date": {
          "default": null,
          "description": "The start date of the event in YYYY-MM-DD format.",
          "examples": [
            "2020-09-24"
          ],
          "title": "Start Date",
          "allOf": [
            {
              "pattern": "\\d{4}-?(\\d{2})?-?(\\d{2})?",
              "type": "string"
            }
          ]
        },
        "end_date": {
          "oneOf": [
            {
              "const": "present"
            },
            {
              "pattern": "\\d{4}-?(\\d{2})?-?(\\d{2})?",
              "type": "string"
            },
            {
              "type": "null"
            }
          ],
          "default": null,
          "description": "The end date of the event in YYYY-MM-DD format. If the event is still ongoing, then the value should be \"present\".",
          "examples": [
            "2020-09-24",
            "present"
          ],
          "title": "End Date"
        },
        "date": {
          "oneOf": [
            {
              "type": "string"
            },
            {
              "type": "null"
            }
          ],
          "default": null,
          "description": "If the event is a one-day event, then this field should be filled in YYYY-MM-DD format. If the event is a multi-day event, then the start date and end date should be provided instead. All of them can't be provided at the same time.",
          "examples": [
            "2020-09-24",
            "My Custom Date"
          ],
          "title": "Date"
        },
        "highlights": {
          "default": [],
          "description": "The highlights of the event. It will be rendered as bullet points.",
          "examples": [
            "Did this.",
            "Did that."
          ],
          "title": "Highlights",
          "allOf": [
            {
              "items": {
                "type": "string"
              },
              "type": "array"
            }
          ]
        },
        "location": {
          "default": null,
          "description": "The location of the event. It will be shown with the date in the same column.",
          "examples": [
            "Istanbul, Turkey"
          ],
          "title": "Location",
          "allOf": [
            {
              "type": "string"
            }
          ]
        },
        "url": {
          "default": null,
          "title": "Url",
          "allOf": [
            {
              "format": "uri",
              "maxLength": 2083,
              "minLength": 1,
              "type": "string"
            }
          ]
        },
        "name": {
          "description": "The name of the entry. It will be shown as bold text.",
          "title": "Name",
          "type": "string"
        }
      },
      "required": [
        "name"
      ],
      "title": "NormalEntry",
      "type": "object",
      "additionalProperties": false
    },
    "OneLineEntry": {
      "properties": {
        "start_date": {
          "default": null,
          "description": "The start date of the event in YYYY-MM-DD format.",
          "examples": [
            "2020-09-24"
          ],
          "title": "Start Date",
          "allOf": [
            {
              "pattern": "\\d{4}-?(\\d{2})?-?(\\d{2})?",
              "type": "string"
            }
          ]
        },
        "end_date": {
          "oneOf": [
            {
              "const": "present"
            },
            {
              "pattern": "\\d{4}-?(\\d{2})?-?(\\d{2})?",
              "type": "string"
            },
            {
              "type": "null"
            }
          ],
          "default": null,
          "description": "The end date of the event in YYYY-MM-DD format. If the event is still ongoing, then the value should be \"present\".",
          "examples": [
            "2020-09-24",
            "present"
          ],
          "title": "End Date"
        },
        "date": {
          "oneOf": [
            {
              "type": "string"
            },
            {
              "type": "null"
            }
          ],
          "default": null,
          "description": "If the event is a one-day event, then this field should be filled in YYYY-MM-DD format. If the event is a multi-day event, then the start date and end date should be provided instead. All of them can't be provided at the same time.",
          "examples": [
            "2020-09-24",
            "My Custom Date"
          ],
          "title": "Date"
        },
        "highlights": {
          "default": [],
          "description": "The highlights of the event. It will be rendered as bullet points.",
          "examples": [
            "Did this.",
            "Did that."
          ],
          "title": "Highlights",
          "allOf": [
            {
              "items": {
                "type": "string"
              },
              "type": "array"
            }
          ]
        },
        "location": {
          "default": null,
          "description": "The location of the event. It will be shown with the date in the same column.",
          "examples": [
            "Istanbul, Turkey"
          ],
          "title": "Location",
          "allOf": [
            {
              "type": "string"
            }
          ]
        },
        "url": {
          "default": null,
          "title": "Url",
          "allOf": [
            {
              "format": "uri",
              "maxLength": 2083,
              "minLength": 1,
              "type": "string"
            }
          ]
        },
        "name": {
          "description": "The name of the entry. It will be shown as bold text.",
          "title": "Name",
          "type": "string"
        },
        "details": {
          "description": "The details of the entry. It will be shown as normal text.",
          "title": "Details",
          "type": "string"
        }
      },
      "required": [
        "name",
        "details"
      ],
      "title": "OneLineEntry",
      "type": "object",
      "additionalProperties": false
    },
    "PublicationEntry": {
      "properties": {
        "start_date": {
          "default": null,
          "description": "The start date of the event in YYYY-MM-DD format.",
          "examples": [
            "2020-09-24"
          ],
          "title": "Start Date",
          "allOf": [
            {
              "pattern": "\\d{4}-?(\\d{2})?-?(\\d{2})?",
              "type": "string"
            }
          ]
        },
        "end_date": {
          "oneOf": [
            {
              "const": "present"
            },
            {
              "pattern": "\\d{4}-?(\\d{2})?-?(\\d{2})?",
              "type": "string"
            },
            {
              "type": "null"
            }
          ],
          "default": null,
          "description": "The end date of the event in YYYY-MM-DD format. If the event is still ongoing, then the value should be \"present\".",
          "examples": [
            "2020-09-24",
            "present"
          ],
          "title": "End Date"
        },
        "date": {
          "description": "The date of the publication.",
          "examples": [
            "2021-10-31"
          ],
          "title": "Publication Date",
          "type": "string"
        },
        "highlights": {
          "default": [],
          "description": "The highlights of the event. It will be rendered as bullet points.",
          "examples": [
            "Did this.",
            "Did that."
          ],
          "title": "Highlights",
          "allOf": [
            {
              "items": {
                "type": "string"
              },
              "type": "array"
            }
          ]
        },
        "location": {
          "default": null,
          "description": "The location of the event. It will be shown with the date in the same column.",
          "examples": [
            "Istanbul, Turkey"
          ],
          "title": "Location",
          "allOf": [
            {
              "type": "string"
            }
          ]
        },
        "url": {
          "default": null,
          "title": "Url",
          "allOf": [
            {
              "format": "uri",
              "maxLength": 2083,
              "minLength": 1,
              "type": "string"
            }
          ]
        },
        "title": {
          "description": "The title of the publication. It will be shown as bold text.",
          "title": "Title of the Publication",
          "type": "string"
        },
        "authors": {
          "description": "The authors of the publication in order as a list of strings.",
          "items": {
            "type": "string"
          },
          "title": "Authors",
          "type": "array"
        },
        "doi": {
          "description": "The DOI of the publication.",
          "examples": [
            "10.48550/arXiv.2310.03138"
          ],
          "title": "DOI",
          "type": "string"
        },
        "cited_by": {
          "default": null,
          "description": "The number of citations of the publication.",
          "title": "Cited By",
          "allOf": [
            {
              "type": "integer"
            }
          ]
        },
        "journal": {
          "default": null,
          "description": "The journal or the conference name.",
          "title": "Journal",
          "allOf": [
            {
              "type": "string"
            }
          ]
        }
      },
      "required": [
        "date",
        "title",
        "authors",
        "doi"
      ],
      "title": "PublicationEntry",
      "type": "object",
      "additionalProperties": false
    },
    "SectionWithEducationEntries": {
      "properties": {
        "title": {
          "description": "The title of the section.",
          "examples": [
            "My Custom Section"
          ],
          "title": "Section Title",
          "type": "string"
        },
        "link_text": {
          "default": null,
          "description": "If the section has a link, then what should be the text of the link? If this field is not provided, then the link text will be generated automatically based on the URL.",
          "examples": [
            "view on GitHub",
            "view on LinkedIn"
          ],
          "title": "Link Text",
          "allOf": [
            {
              "type": "string"
            }
          ]
        },
        "entry_type": {
          "const": "EducationEntry",
          "description": "The type of the entries in the section.",
          "title": "Entry Type"
        },
        "entries": {
          "description": "The entries of the section. The format depends on the entry type.",
          "items": {
            "$ref": "#/$defs/EducationEntry"
          },
          "title": "Entries",
          "type": "array"
        }
      },
      "required": [
        "title",
        "entry_type",
        "entries"
      ],
      "title": "SectionWithEducationEntries",
      "type": "object",
      "additionalProperties": false
    },
    "SectionWithExperienceEntries": {
      "properties": {
        "title": {
          "description": "The title of the section.",
          "examples": [
            "My Custom Section"
          ],
          "title": "Section Title",
          "type": "string"
        },
        "link_text": {
          "default": null,
          "description": "If the section has a link, then what should be the text of the link? If this field is not provided, then the link text will be generated automatically based on the URL.",
          "examples": [
            "view on GitHub",
            "view on LinkedIn"
          ],
          "title": "Link Text",
          "allOf": [
            {
              "type": "string"
            }
          ]
        },
        "entry_type": {
          "const": "ExperienceEntry",
          "description": "The type of the entries in the section.",
          "title": "Entry Type"
        },
        "entries": {
          "description": "The entries of the section. The format depends on the entry type.",
          "items": {
            "$ref": "#/$defs/ExperienceEntry"
          },
          "title": "Entries",
          "type": "array"
        }
      },
      "required": [
        "title",
        "entry_type",
        "entries"
      ],
      "title": "SectionWithExperienceEntries",
      "type": "object",
      "additionalProperties": false
    },
    "SectionWithNormalEntries": {
      "properties": {
        "title": {
          "description": "The title of the section.",
          "examples": [
            "My Custom Section"
          ],
          "title": "Section Title",
          "type": "string"
        },
        "link_text": {
          "default": null,
          "description": "If the section has a link, then what should be the text of the link? If this field is not provided, then the link text will be generated automatically based on the URL.",
          "examples": [
            "view on GitHub",
            "view on LinkedIn"
          ],
          "title": "Link Text",
          "allOf": [
            {
              "type": "string"
            }
          ]
        },
        "entry_type": {
          "const": "NormalEntry",
          "description": "The type of the entries in the section.",
          "title": "Entry Type"
        },
        "entries": {
          "description": "The entries of the section. The format depends on the entry type.",
          "items": {
            "$ref": "#/$defs/NormalEntry"
          },
          "title": "Entries",
          "type": "array"
        }
      },
      "required": [
        "title",
        "entry_type",
        "entries"
      ],
      "title": "SectionWithNormalEntries",
      "type": "object",
      "additionalProperties": false
    },
    "SectionWithOneLineEntries": {
      "properties": {
        "title": {
          "description": "The title of the section.",
          "examples": [
            "My Custom Section"
          ],
          "title": "Section Title",
          "type": "string"
        },
        "link_text": {
          "default": null,
          "description": "If the section has a link, then what should be the text of the link? If this field is not provided, then the link text will be generated automatically based on the URL.",
          "examples": [
            "view on GitHub",
            "view on LinkedIn"
          ],
          "title": "Link Text",
          "allOf": [
            {
              "type": "string"
            }
          ]
        },
        "entry_type": {
          "const": "OneLineEntry",
          "description": "The type of the entries in the section.",
          "title": "Entry Type"
        },
        "entries": {
          "description": "The entries of the section. The format depends on the entry type.",
          "items": {
            "$ref": "#/$defs/OneLineEntry"
          },
          "title": "Entries",
          "type": "array"
        }
      },
      "required": [
        "title",
        "entry_type",
        "entries"
      ],
      "title": "SectionWithOneLineEntries",
      "type": "object",
      "additionalProperties": false
    },
    "SectionWithPublicationEntries": {
      "properties": {
        "title": {
          "description": "The title of the section.",
          "examples": [
            "My Custom Section"
          ],
          "title": "Section Title",
          "type": "string"
        },
        "link_text": {
          "default": null,
          "description": "If the section has a link, then what should be the text of the link? If this field is not provided, then the link text will be generated automatically based on the URL.",
          "examples": [
            "view on GitHub",
            "view on LinkedIn"
          ],
          "title": "Link Text",
          "allOf": [
            {
              "type": "string"
            }
          ]
        },
        "entry_type": {
          "const": "PublicationEntry",
          "description": "The type of the entries in the section.",
          "title": "Entry Type"
        },
        "entries": {
          "description": "The entries of the section. The format depends on the entry type.",
          "items": {
            "$ref": "#/$defs/PublicationEntry"
          },
          "title": "Entries",
          "type": "array"
        }
      },
      "required": [
        "title",
        "entry_type",
        "entries"
      ],
      "title": "SectionWithPublicationEntries",
      "type": "object",
      "additionalProperties": false
    },
    "SocialNetwork": {
      "properties": {
        "network": {
          "description": "The social network name.",
          "enum": [
            "LinkedIn",
            "GitHub",
            "Instagram",
            "Orcid",
            "Mastodon"
          ],
          "title": "Social Network",
          "type": "string"
        },
        "username": {
          "description": "The username of the social network. The link will be generated.",
          "title": "Username",
          "type": "string"
        }
      },
      "required": [
        "network",
        "username"
      ],
      "title": "SocialNetwork",
      "type": "object",
      "additionalProperties": false
    }
  },
  "properties": {
    "design": {
      "allOf": [
        {
          "$ref": "#/$defs/Design"
        }
      ],
      "default": {
        "font": "SourceSans3",
        "font_size": "10pt",
        "options": {
          "date_and_location_width": "4.1 cm",
          "header_font_size": "30 pt",
          "margins": {
            "entry_area": {
              "left_and_right": "0.2 cm",
              "vertical_between": "0.12 cm"
            },
            "header": {
              "bottom": "0.2 cm",
              "vertical_between_name_and_connections": "0.2 cm"
            },
            "highlights_area": {
              "left": "0.6 cm",
              "top": "0.12 cm",
              "vertical_between_bullet_points": "0.07 cm"
            },
            "page": {
              "bottom": "1.35 cm",
              "left": "1.35 cm",
              "right": "1.35 cm",
              "top": "1.35 cm"
            },
            "section_title": {
              "bottom": "0.13 cm",
              "top": "0.13 cm"
            }
          },
          "primary_color": "#004f90",
          "show_last_updated_date": true,
          "show_timespan_in": [],
          "text_alignment": "left-aligned"
        },
        "page_size": "a4paper",
        "theme": "classic"
      },
      "description": "The design of the CV.",
      "title": "Design"
    },
    "cv": {
      "allOf": [
        {
          "$ref": "#/$defs/CurriculumVitae"
        }
      ],
      "default": {
        "academic_projects": null,
        "awards": null,
        "certificates": null,
        "connections": [],
        "custom_sections": null,
        "education": null,
        "email": null,
        "experience": null,
        "extracurricular_activities": null,
        "interests": null,
        "label": null,
        "location": null,
        "name": "John Doe",
        "other_skills": null,
        "personal_projects": null,
        "phone": null,
        "programming_skills": null,
        "projects": null,
        "publications": null,
        "section_order": null,
        "sections": [],
        "skills": null,
        "social_networks": null,
        "summary": null,
        "test_scores": null,
        "university_projects": null,
        "website": null,
        "work_experience": null
      },
      "description": "The data of the CV.",
      "title": "Curriculum Vitae"
    }
  },
  "title": "RenderCV Input",
  "type": "object",
  "$id": "https://raw.githubusercontent.com/sinaatalay/rendercv/main/schema.json",
  "$schema": "http://json-schema.org/draft-07/schema#"
}<|MERGE_RESOLUTION|>--- conflicted
+++ resolved
@@ -42,30 +42,6 @@
       "type": "object",
       "additionalProperties": false
     },
-<<<<<<< HEAD
-    "ClassicThemeHeaderMargins": {
-      "properties": {
-        "vertical_between_name_and_connections": {
-          "default": "0.2 cm",
-          "description": "The vertical margin between the name of the person and the connections.",
-          "pattern": "\\d+\\.?\\d* *(cm|in|pt|mm|ex|em)",
-          "title": "Vertical Margin Between the Name and Connections",
-          "type": "string"
-        },
-        "bottom": {
-          "default": "0.2 cm",
-          "description": "The bottom margin of the header, i.e., the vertical margin between the connections and the first section title.",
-          "pattern": "\\d+\\.?\\d* *(cm|in|pt|mm|ex|em)",
-          "title": "Bottom Margin",
-          "type": "string"
-        }
-      },
-      "title": "ClassicThemeHeaderMargins",
-      "type": "object",
-      "additionalProperties": false
-    },
-=======
->>>>>>> a3d6c8c8
     "ClassicThemeHighlightsAreaMargins": {
       "properties": {
         "top": {
