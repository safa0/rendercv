--- conflicted
+++ resolved
@@ -61,313 +61,170 @@
 <h2>Some <strong>Company</strong>, Software Engineer</h2>
 <h2>Some <strong>Company</strong>, Software Engineer</h2>
 <ul>
-<<<<<<< HEAD
-<li>Sept. 2021 </li>
-</ul>
-<h2>Some <strong>Company</strong>, Software Engineer</h2>
-<ul>
-<li>Istanbul, Turkey </li>
-</ul>
-<h2>Some <strong>Company</strong>, Software Engineer</h2>
-<ul>
-<li>Sept. 2015 to present </li>
-</ul>
-<h2>Some <strong>Company</strong>, Software Engineer</h2>
-<ul>
-<li>June 2020 </li>
-=======
-<li>Istanbul, Turkey</li>
-</ul>
-<h2>Some <strong>Company</strong>, Software Engineer</h2>
-<ul>
-<li>Sept. 2015 to present</li>
-</ul>
-<h2>Some <strong>Company</strong>, Software Engineer</h2>
-<ul>
-<li>June 2020</li>
-</ul>
-<h2>Some <strong>Company</strong>, Software Engineer</h2>
-<ul>
-<li>Sept. 2021</li>
->>>>>>> 15dfbb7a
-</ul>
-<h2>Some <strong>Company</strong>, Software Engineer</h2>
-<ul>
-<li>Did <em>this</em> and this is a <strong>bold</strong> <a href="https://example.com">link</a>. But I must explain to you how all this mistaken idea of denouncing pleasure and praising pain was born and I will give you a complete account of the system, and expound the actual teachings of the great explorer of the truth, the master-builder of human happiness. No one rejects, dislikes, or avoids pleasure itself, because it is pleasure, but because those who do not know how to pursue pleasure rationally encounter consequences that are extremely painful.</li>
-<li>Did that. Nor again is there anyone who loves or pursues or desires to obtain pain of itself, because it is pain, but because occasionally circumstances occur in which toil and pain can procure him some great pleasure.</li>
-</ul>
-<h2>Some <strong>Company</strong>, Software Engineer</h2>
-<ul>
-<<<<<<< HEAD
-<li>Sept. 2021 </li>
-<li>Istanbul, Turkey </li>
-</ul>
-<h2>Some <strong>Company</strong>, Software Engineer</h2>
-<ul>
-<li>Sept. 2021 </li>
-</ul>
-<h2>Some <strong>Company</strong>, Software Engineer</h2>
-<ul>
-<li>Sept. 2021 </li>
-</ul>
-<h2>Some <strong>Company</strong>, Software Engineer</h2>
-<ul>
-<li>
-<p>Sept. 2021 </p>
-</li>
-<li>
-<p>Did <em>this</em> and this is a <strong>bold</strong> <a href="https://example.com">link</a>. But I must explain to you how all this mistaken idea of denouncing pleasure and praising pain was born and I will give you a complete account of the system, and expound the actual teachings of the great explorer of the truth, the master-builder of human happiness. No one rejects, dislikes, or avoids pleasure itself, because it is pleasure, but because those who do not know how to pursue pleasure rationally encounter consequences that are extremely painful.</p>
-</li>
-=======
-<li>Sept. 2015 to present</li>
-<li>Istanbul, Turkey</li>
-</ul>
-<h2>Some <strong>Company</strong>, Software Engineer</h2>
-<ul>
-<li>June 2020</li>
-<li>Istanbul, Turkey</li>
-</ul>
-<h2>Some <strong>Company</strong>, Software Engineer</h2>
-<ul>
-<li>Sept. 2021</li>
-<li>Istanbul, Turkey</li>
-</ul>
-<h2>Some <strong>Company</strong>, Software Engineer</h2>
-<ul>
-<li>Istanbul, Turkey</li>
-<li>Did <em>this</em> and this is a <strong>bold</strong> <a href="https://example.com">link</a>. But I must explain to you how all this mistaken idea of denouncing pleasure and praising pain was born and I will give you a complete account of the system, and expound the actual teachings of the great explorer of the truth, the master-builder of human happiness. No one rejects, dislikes, or avoids pleasure itself, because it is pleasure, but because those who do not know how to pursue pleasure rationally encounter consequences that are extremely painful.</li>
->>>>>>> 15dfbb7a
-<li>Did that. Nor again is there anyone who loves or pursues or desires to obtain pain of itself, because it is pain, but because occasionally circumstances occur in which toil and pain can procure him some great pleasure.</li>
-</ul>
-<h2>Some <strong>Company</strong>, Software Engineer</h2>
-<ul>
-<<<<<<< HEAD
-<li>Sept. 2015 to present </li>
-<li>Istanbul, Turkey </li>
-</ul>
-<h2>Some <strong>Company</strong>, Software Engineer</h2>
-<ul>
-<li>June 2020 </li>
-<li>Istanbul, Turkey </li>
-</ul>
-<h2>Some <strong>Company</strong>, Software Engineer</h2>
-<ul>
-<li>Istanbul, Turkey </li>
-=======
-<li>Sept. 2015 to June 2020</li>
-</ul>
-<h2>Some <strong>Company</strong>, Software Engineer</h2>
-<ul>
-<li>Sept. 2021</li>
-</ul>
-<h2>Some <strong>Company</strong>, Software Engineer</h2>
-<ul>
-<li>Sept. 2015 to present</li>
->>>>>>> 15dfbb7a
-<li>Did <em>this</em> and this is a <strong>bold</strong> <a href="https://example.com">link</a>. But I must explain to you how all this mistaken idea of denouncing pleasure and praising pain was born and I will give you a complete account of the system, and expound the actual teachings of the great explorer of the truth, the master-builder of human happiness. No one rejects, dislikes, or avoids pleasure itself, because it is pleasure, but because those who do not know how to pursue pleasure rationally encounter consequences that are extremely painful.</li>
-<li>Did that. Nor again is there anyone who loves or pursues or desires to obtain pain of itself, because it is pain, but because occasionally circumstances occur in which toil and pain can procure him some great pleasure.</li>
-</ul>
-<h2>Some <strong>Company</strong>, Software Engineer</h2>
-<ul>
-<<<<<<< HEAD
-<li>Sept. 2015 to June 2020 </li>
-</ul>
-<h2>Some <strong>Company</strong>, Software Engineer</h2>
-<ul>
-<li>
-<p>Sept. 2015 to present </p>
-</li>
-<li>
-<p>Did <em>this</em> and this is a <strong>bold</strong> <a href="https://example.com">link</a>. But I must explain to you how all this mistaken idea of denouncing pleasure and praising pain was born and I will give you a complete account of the system, and expound the actual teachings of the great explorer of the truth, the master-builder of human happiness. No one rejects, dislikes, or avoids pleasure itself, because it is pleasure, but because those who do not know how to pursue pleasure rationally encounter consequences that are extremely painful.</p>
-</li>
-=======
-<li>Sept. 2021</li>
-</ul>
-<h2>Some <strong>Company</strong>, Software Engineer</h2>
-<ul>
-<li>June 2020</li>
-<li>Did <em>this</em> and this is a <strong>bold</strong> <a href="https://example.com">link</a>. But I must explain to you how all this mistaken idea of denouncing pleasure and praising pain was born and I will give you a complete account of the system, and expound the actual teachings of the great explorer of the truth, the master-builder of human happiness. No one rejects, dislikes, or avoids pleasure itself, because it is pleasure, but because those who do not know how to pursue pleasure rationally encounter consequences that are extremely painful.</li>
->>>>>>> 15dfbb7a
-<li>Did that. Nor again is there anyone who loves or pursues or desires to obtain pain of itself, because it is pain, but because occasionally circumstances occur in which toil and pain can procure him some great pleasure.</li>
-</ul>
-<h2>Some <strong>Company</strong>, Software Engineer</h2>
-<ul>
-<<<<<<< HEAD
-<li>
-<p>June 2020 </p>
-</li>
-<li>
-<p>Did <em>this</em> and this is a <strong>bold</strong> <a href="https://example.com">link</a>. But I must explain to you how all this mistaken idea of denouncing pleasure and praising pain was born and I will give you a complete account of the system, and expound the actual teachings of the great explorer of the truth, the master-builder of human happiness. No one rejects, dislikes, or avoids pleasure itself, because it is pleasure, but because those who do not know how to pursue pleasure rationally encounter consequences that are extremely painful.</p>
-</li>
-=======
-<li>Sept. 2021</li>
-<li>Did <em>this</em> and this is a <strong>bold</strong> <a href="https://example.com">link</a>. But I must explain to you how all this mistaken idea of denouncing pleasure and praising pain was born and I will give you a complete account of the system, and expound the actual teachings of the great explorer of the truth, the master-builder of human happiness. No one rejects, dislikes, or avoids pleasure itself, because it is pleasure, but because those who do not know how to pursue pleasure rationally encounter consequences that are extremely painful.</li>
->>>>>>> 15dfbb7a
-<li>Did that. Nor again is there anyone who loves or pursues or desires to obtain pain of itself, because it is pain, but because occasionally circumstances occur in which toil and pain can procure him some great pleasure.</li>
-</ul>
-<h2>Some <strong>Company</strong>, Software Engineer</h2>
-<ul>
-<<<<<<< HEAD
-<li>Sept. 2021 </li>
-<li>Istanbul, Turkey </li>
-</ul>
-<h2>Some <strong>Company</strong>, Software Engineer</h2>
-<ul>
-<li>Sept. 2021 </li>
-<li>Istanbul, Turkey </li>
-</ul>
-<h2>Some <strong>Company</strong>, Software Engineer</h2>
-<ul>
-<li>Sept. 2021 </li>
-<li>Istanbul, Turkey </li>
-=======
-<li>Sept. 2015 to June 2020</li>
-<li>Istanbul, Turkey</li>
-</ul>
-<h2>Some <strong>Company</strong>, Software Engineer</h2>
-<ul>
-<li>Sept. 2021</li>
-<li>Istanbul, Turkey</li>
-</ul>
-<h2>Some <strong>Company</strong>, Software Engineer</h2>
-<ul>
-<li>Sept. 2015 to present</li>
-<li>Istanbul, Turkey</li>
-<li>Did <em>this</em> and this is a <strong>bold</strong> <a href="https://example.com">link</a>. But I must explain to you how all this mistaken idea of denouncing pleasure and praising pain was born and I will give you a complete account of the system, and expound the actual teachings of the great explorer of the truth, the master-builder of human happiness. No one rejects, dislikes, or avoids pleasure itself, because it is pleasure, but because those who do not know how to pursue pleasure rationally encounter consequences that are extremely painful.</li>
-<li>Did that. Nor again is there anyone who loves or pursues or desires to obtain pain of itself, because it is pain, but because occasionally circumstances occur in which toil and pain can procure him some great pleasure.</li>
-</ul>
-<h2>Some <strong>Company</strong>, Software Engineer</h2>
-<ul>
-<li>Sept. 2021</li>
-<li>Istanbul, Turkey</li>
-</ul>
-<h2>Some <strong>Company</strong>, Software Engineer</h2>
-<ul>
-<li>June 2020</li>
-<li>Istanbul, Turkey</li>
-<li>Did <em>this</em> and this is a <strong>bold</strong> <a href="https://example.com">link</a>. But I must explain to you how all this mistaken idea of denouncing pleasure and praising pain was born and I will give you a complete account of the system, and expound the actual teachings of the great explorer of the truth, the master-builder of human happiness. No one rejects, dislikes, or avoids pleasure itself, because it is pleasure, but because those who do not know how to pursue pleasure rationally encounter consequences that are extremely painful.</li>
-<li>Did that. Nor again is there anyone who loves or pursues or desires to obtain pain of itself, because it is pain, but because occasionally circumstances occur in which toil and pain can procure him some great pleasure.</li>
-</ul>
-<h2>Some <strong>Company</strong>, Software Engineer</h2>
-<ul>
-<li>Sept. 2021</li>
-<li>Istanbul, Turkey</li>
->>>>>>> 15dfbb7a
-<li>Did <em>this</em> and this is a <strong>bold</strong> <a href="https://example.com">link</a>. But I must explain to you how all this mistaken idea of denouncing pleasure and praising pain was born and I will give you a complete account of the system, and expound the actual teachings of the great explorer of the truth, the master-builder of human happiness. No one rejects, dislikes, or avoids pleasure itself, because it is pleasure, but because those who do not know how to pursue pleasure rationally encounter consequences that are extremely painful.</li>
-<li>Did that. Nor again is there anyone who loves or pursues or desires to obtain pain of itself, because it is pain, but because occasionally circumstances occur in which toil and pain can procure him some great pleasure.</li>
-</ul>
-<h2>Some <strong>Company</strong>, Software Engineer</h2>
-<ul>
-<li>Sept. 2021</li>
-</ul>
-<h2>Some <strong>Company</strong>, Software Engineer</h2>
-<ul>
-<<<<<<< HEAD
-<li>
-<p>Sept. 2021 </p>
-</li>
-<li>
-<p>Did <em>this</em> and this is a <strong>bold</strong> <a href="https://example.com">link</a>. But I must explain to you how all this mistaken idea of denouncing pleasure and praising pain was born and I will give you a complete account of the system, and expound the actual teachings of the great explorer of the truth, the master-builder of human happiness. No one rejects, dislikes, or avoids pleasure itself, because it is pleasure, but because those who do not know how to pursue pleasure rationally encounter consequences that are extremely painful.</p>
-</li>
-=======
-<li>Sept. 2015 to June 2020</li>
-<li>Did <em>this</em> and this is a <strong>bold</strong> <a href="https://example.com">link</a>. But I must explain to you how all this mistaken idea of denouncing pleasure and praising pain was born and I will give you a complete account of the system, and expound the actual teachings of the great explorer of the truth, the master-builder of human happiness. No one rejects, dislikes, or avoids pleasure itself, because it is pleasure, but because those who do not know how to pursue pleasure rationally encounter consequences that are extremely painful.</li>
->>>>>>> 15dfbb7a
-<li>Did that. Nor again is there anyone who loves or pursues or desires to obtain pain of itself, because it is pain, but because occasionally circumstances occur in which toil and pain can procure him some great pleasure.</li>
-</ul>
-<h2>Some <strong>Company</strong>, Software Engineer</h2>
-<ul>
-<li>Sept. 2021</li>
-<li>Did <em>this</em> and this is a <strong>bold</strong> <a href="https://example.com">link</a>. But I must explain to you how all this mistaken idea of denouncing pleasure and praising pain was born and I will give you a complete account of the system, and expound the actual teachings of the great explorer of the truth, the master-builder of human happiness. No one rejects, dislikes, or avoids pleasure itself, because it is pleasure, but because those who do not know how to pursue pleasure rationally encounter consequences that are extremely painful.</li>
-<li>Did that. Nor again is there anyone who loves or pursues or desires to obtain pain of itself, because it is pain, but because occasionally circumstances occur in which toil and pain can procure him some great pleasure.</li>
-</ul>
-<h2>Some <strong>Company</strong>, Software Engineer</h2>
-<ul>
-<<<<<<< HEAD
-<li>Sept. 2015 to June 2020 </li>
-<li>Istanbul, Turkey </li>
-</ul>
-<h2>Some <strong>Company</strong>, Software Engineer</h2>
-<ul>
-<li>Sept. 2015 to present </li>
-<li>Istanbul, Turkey </li>
-<li>Did <em>this</em> and this is a <strong>bold</strong> <a href="https://example.com">link</a>. But I must explain to you how all this mistaken idea of denouncing pleasure and praising pain was born and I will give you a complete account of the system, and expound the actual teachings of the great explorer of the truth, the master-builder of human happiness. No one rejects, dislikes, or avoids pleasure itself, because it is pleasure, but because those who do not know how to pursue pleasure rationally encounter consequences that are extremely painful.</li>
-<li>Did that. Nor again is there anyone who loves or pursues or desires to obtain pain of itself, because it is pain, but because occasionally circumstances occur in which toil and pain can procure him some great pleasure.</li>
-</ul>
-<h2>Some <strong>Company</strong>, Software Engineer</h2>
-<ul>
-<li>June 2020 </li>
-<li>Istanbul, Turkey </li>
-<li>Did <em>this</em> and this is a <strong>bold</strong> <a href="https://example.com">link</a>. But I must explain to you how all this mistaken idea of denouncing pleasure and praising pain was born and I will give you a complete account of the system, and expound the actual teachings of the great explorer of the truth, the master-builder of human happiness. No one rejects, dislikes, or avoids pleasure itself, because it is pleasure, but because those who do not know how to pursue pleasure rationally encounter consequences that are extremely painful.</li>
-<li>Did that. Nor again is there anyone who loves or pursues or desires to obtain pain of itself, because it is pain, but because occasionally circumstances occur in which toil and pain can procure him some great pleasure.</li>
-</ul>
-<h2>Some <strong>Company</strong>, Software Engineer</h2>
-<ul>
-<li>
-<p>Sept. 2015 to June 2020 </p>
-</li>
-<li>
-<p>Did <em>this</em> and this is a <strong>bold</strong> <a href="https://example.com">link</a>. But I must explain to you how all this mistaken idea of denouncing pleasure and praising pain was born and I will give you a complete account of the system, and expound the actual teachings of the great explorer of the truth, the master-builder of human happiness. No one rejects, dislikes, or avoids pleasure itself, because it is pleasure, but because those who do not know how to pursue pleasure rationally encounter consequences that are extremely painful.</p>
-</li>
-=======
-<li>Sept. 2021</li>
-<li>Did <em>this</em> and this is a <strong>bold</strong> <a href="https://example.com">link</a>. But I must explain to you how all this mistaken idea of denouncing pleasure and praising pain was born and I will give you a complete account of the system, and expound the actual teachings of the great explorer of the truth, the master-builder of human happiness. No one rejects, dislikes, or avoids pleasure itself, because it is pleasure, but because those who do not know how to pursue pleasure rationally encounter consequences that are extremely painful.</li>
->>>>>>> 15dfbb7a
-<li>Did that. Nor again is there anyone who loves or pursues or desires to obtain pain of itself, because it is pain, but because occasionally circumstances occur in which toil and pain can procure him some great pleasure.</li>
-</ul>
-<h2>Some <strong>Company</strong>, Software Engineer</h2>
-<ul>
-<li>Sept. 2021</li>
-<li>Istanbul, Turkey</li>
-</ul>
-<h2>Some <strong>Company</strong>, Software Engineer</h2>
-<ul>
-<<<<<<< HEAD
-<li>Sept. 2021 </li>
-<li>Istanbul, Turkey </li>
-=======
-<li>Sept. 2015 to June 2020</li>
-<li>Istanbul, Turkey</li>
-<li>Did <em>this</em> and this is a <strong>bold</strong> <a href="https://example.com">link</a>. But I must explain to you how all this mistaken idea of denouncing pleasure and praising pain was born and I will give you a complete account of the system, and expound the actual teachings of the great explorer of the truth, the master-builder of human happiness. No one rejects, dislikes, or avoids pleasure itself, because it is pleasure, but because those who do not know how to pursue pleasure rationally encounter consequences that are extremely painful.</li>
-<li>Did that. Nor again is there anyone who loves or pursues or desires to obtain pain of itself, because it is pain, but because occasionally circumstances occur in which toil and pain can procure him some great pleasure.</li>
-</ul>
-<h2>Some <strong>Company</strong>, Software Engineer</h2>
-<ul>
-<li>Sept. 2021</li>
-<li>Istanbul, Turkey</li>
->>>>>>> 15dfbb7a
-<li>Did <em>this</em> and this is a <strong>bold</strong> <a href="https://example.com">link</a>. But I must explain to you how all this mistaken idea of denouncing pleasure and praising pain was born and I will give you a complete account of the system, and expound the actual teachings of the great explorer of the truth, the master-builder of human happiness. No one rejects, dislikes, or avoids pleasure itself, because it is pleasure, but because those who do not know how to pursue pleasure rationally encounter consequences that are extremely painful.</li>
-<li>Did that. Nor again is there anyone who loves or pursues or desires to obtain pain of itself, because it is pain, but because occasionally circumstances occur in which toil and pain can procure him some great pleasure.</li>
-</ul>
-<h2>Some <strong>Company</strong>, Software Engineer</h2>
-<ul>
-<li>Sept. 2021</li>
-<li>Istanbul, Turkey</li>
-<li>Did <em>this</em> and this is a <strong>bold</strong> <a href="https://example.com">link</a>. But I must explain to you how all this mistaken idea of denouncing pleasure and praising pain was born and I will give you a complete account of the system, and expound the actual teachings of the great explorer of the truth, the master-builder of human happiness. No one rejects, dislikes, or avoids pleasure itself, because it is pleasure, but because those who do not know how to pursue pleasure rationally encounter consequences that are extremely painful.</li>
-<li>Did that. Nor again is there anyone who loves or pursues or desires to obtain pain of itself, because it is pain, but because occasionally circumstances occur in which toil and pain can procure him some great pleasure.</li>
-</ul>
-<h2>Some <strong>Company</strong>, Software Engineer</h2>
-<ul>
-<li>Sept. 2021</li>
-<li>Did <em>this</em> and this is a <strong>bold</strong> <a href="https://example.com">link</a>. But I must explain to you how all this mistaken idea of denouncing pleasure and praising pain was born and I will give you a complete account of the system, and expound the actual teachings of the great explorer of the truth, the master-builder of human happiness. No one rejects, dislikes, or avoids pleasure itself, because it is pleasure, but because those who do not know how to pursue pleasure rationally encounter consequences that are extremely painful.</li>
-<li>Did that. Nor again is there anyone who loves or pursues or desires to obtain pain of itself, because it is pain, but because occasionally circumstances occur in which toil and pain can procure him some great pleasure.</li>
-</ul>
-<h2>Some <strong>Company</strong>, Software Engineer</h2>
-<ul>
-<<<<<<< HEAD
-<li>Sept. 2015 to June 2020 </li>
-<li>Istanbul, Turkey </li>
-<li>Did <em>this</em> and this is a <strong>bold</strong> <a href="https://example.com">link</a>. But I must explain to you how all this mistaken idea of denouncing pleasure and praising pain was born and I will give you a complete account of the system, and expound the actual teachings of the great explorer of the truth, the master-builder of human happiness. No one rejects, dislikes, or avoids pleasure itself, because it is pleasure, but because those who do not know how to pursue pleasure rationally encounter consequences that are extremely painful.</li>
-<li>Did that. Nor again is there anyone who loves or pursues or desires to obtain pain of itself, because it is pain, but because occasionally circumstances occur in which toil and pain can procure him some great pleasure.</li>
-</ul>
-<h2>Some <strong>Company</strong>, Software Engineer</h2>
-<ul>
-<li>Sept. 2021 </li>
-<li>Istanbul, Turkey </li>
-=======
-<li>Sept. 2021</li>
-<li>Istanbul, Turkey</li>
->>>>>>> 15dfbb7a
+<li>Sept. 2021</li>
+</ul>
+<h2>Some <strong>Company</strong>, Software Engineer</h2>
+<ul>
+<li>Istanbul, Turkey</li>
+</ul>
+<h2>Some <strong>Company</strong>, Software Engineer</h2>
+<ul>
+<li>Sept. 2015 to present</li>
+</ul>
+<h2>Some <strong>Company</strong>, Software Engineer</h2>
+<ul>
+<li>June 2020</li>
+</ul>
+<h2>Some <strong>Company</strong>, Software Engineer</h2>
+<ul>
+<li>Did <em>this</em> and this is a <strong>bold</strong> <a href="https://example.com">link</a>. But I must explain to you how all this mistaken idea of denouncing pleasure and praising pain was born and I will give you a complete account of the system, and expound the actual teachings of the great explorer of the truth, the master-builder of human happiness. No one rejects, dislikes, or avoids pleasure itself, because it is pleasure, but because those who do not know how to pursue pleasure rationally encounter consequences that are extremely painful.</li>
+<li>Did that. Nor again is there anyone who loves or pursues or desires to obtain pain of itself, because it is pain, but because occasionally circumstances occur in which toil and pain can procure him some great pleasure.</li>
+</ul>
+<h2>Some <strong>Company</strong>, Software Engineer</h2>
+<ul>
+<li>Sept. 2021</li>
+<li>Istanbul, Turkey</li>
+</ul>
+<h2>Some <strong>Company</strong>, Software Engineer</h2>
+<ul>
+<li>Sept. 2021</li>
+</ul>
+<h2>Some <strong>Company</strong>, Software Engineer</h2>
+<ul>
+<li>Sept. 2021</li>
+</ul>
+<h2>Some <strong>Company</strong>, Software Engineer</h2>
+<ul>
+<li>Sept. 2021</li>
+<li>Did <em>this</em> and this is a <strong>bold</strong> <a href="https://example.com">link</a>. But I must explain to you how all this mistaken idea of denouncing pleasure and praising pain was born and I will give you a complete account of the system, and expound the actual teachings of the great explorer of the truth, the master-builder of human happiness. No one rejects, dislikes, or avoids pleasure itself, because it is pleasure, but because those who do not know how to pursue pleasure rationally encounter consequences that are extremely painful.</li>
+<li>Did that. Nor again is there anyone who loves or pursues or desires to obtain pain of itself, because it is pain, but because occasionally circumstances occur in which toil and pain can procure him some great pleasure.</li>
+</ul>
+<h2>Some <strong>Company</strong>, Software Engineer</h2>
+<ul>
+<li>Sept. 2015 to present</li>
+<li>Istanbul, Turkey</li>
+</ul>
+<h2>Some <strong>Company</strong>, Software Engineer</h2>
+<ul>
+<li>June 2020</li>
+<li>Istanbul, Turkey</li>
+</ul>
+<h2>Some <strong>Company</strong>, Software Engineer</h2>
+<ul>
+<li>Istanbul, Turkey</li>
+<li>Did <em>this</em> and this is a <strong>bold</strong> <a href="https://example.com">link</a>. But I must explain to you how all this mistaken idea of denouncing pleasure and praising pain was born and I will give you a complete account of the system, and expound the actual teachings of the great explorer of the truth, the master-builder of human happiness. No one rejects, dislikes, or avoids pleasure itself, because it is pleasure, but because those who do not know how to pursue pleasure rationally encounter consequences that are extremely painful.</li>
+<li>Did that. Nor again is there anyone who loves or pursues or desires to obtain pain of itself, because it is pain, but because occasionally circumstances occur in which toil and pain can procure him some great pleasure.</li>
+</ul>
+<h2>Some <strong>Company</strong>, Software Engineer</h2>
+<ul>
+<li>Sept. 2015 to June 2020</li>
+</ul>
+<h2>Some <strong>Company</strong>, Software Engineer</h2>
+<ul>
+<li>Sept. 2015 to present</li>
+<li>Did <em>this</em> and this is a <strong>bold</strong> <a href="https://example.com">link</a>. But I must explain to you how all this mistaken idea of denouncing pleasure and praising pain was born and I will give you a complete account of the system, and expound the actual teachings of the great explorer of the truth, the master-builder of human happiness. No one rejects, dislikes, or avoids pleasure itself, because it is pleasure, but because those who do not know how to pursue pleasure rationally encounter consequences that are extremely painful.</li>
+<li>Did that. Nor again is there anyone who loves or pursues or desires to obtain pain of itself, because it is pain, but because occasionally circumstances occur in which toil and pain can procure him some great pleasure.</li>
+</ul>
+<h2>Some <strong>Company</strong>, Software Engineer</h2>
+<ul>
+<li>June 2020</li>
+<li>Did <em>this</em> and this is a <strong>bold</strong> <a href="https://example.com">link</a>. But I must explain to you how all this mistaken idea of denouncing pleasure and praising pain was born and I will give you a complete account of the system, and expound the actual teachings of the great explorer of the truth, the master-builder of human happiness. No one rejects, dislikes, or avoids pleasure itself, because it is pleasure, but because those who do not know how to pursue pleasure rationally encounter consequences that are extremely painful.</li>
+<li>Did that. Nor again is there anyone who loves or pursues or desires to obtain pain of itself, because it is pain, but because occasionally circumstances occur in which toil and pain can procure him some great pleasure.</li>
+</ul>
+<h2>Some <strong>Company</strong>, Software Engineer</h2>
+<ul>
+<li>Sept. 2021</li>
+<li>Istanbul, Turkey</li>
+</ul>
+<h2>Some <strong>Company</strong>, Software Engineer</h2>
+<ul>
+<li>Sept. 2021</li>
+<li>Istanbul, Turkey</li>
+</ul>
+<h2>Some <strong>Company</strong>, Software Engineer</h2>
+<ul>
+<li>Sept. 2021</li>
+<li>Istanbul, Turkey</li>
+<li>Did <em>this</em> and this is a <strong>bold</strong> <a href="https://example.com">link</a>. But I must explain to you how all this mistaken idea of denouncing pleasure and praising pain was born and I will give you a complete account of the system, and expound the actual teachings of the great explorer of the truth, the master-builder of human happiness. No one rejects, dislikes, or avoids pleasure itself, because it is pleasure, but because those who do not know how to pursue pleasure rationally encounter consequences that are extremely painful.</li>
+<li>Did that. Nor again is there anyone who loves or pursues or desires to obtain pain of itself, because it is pain, but because occasionally circumstances occur in which toil and pain can procure him some great pleasure.</li>
+</ul>
+<h2>Some <strong>Company</strong>, Software Engineer</h2>
+<ul>
+<li>Sept. 2021</li>
+</ul>
+<h2>Some <strong>Company</strong>, Software Engineer</h2>
+<ul>
+<li>Sept. 2021</li>
+<li>Did <em>this</em> and this is a <strong>bold</strong> <a href="https://example.com">link</a>. But I must explain to you how all this mistaken idea of denouncing pleasure and praising pain was born and I will give you a complete account of the system, and expound the actual teachings of the great explorer of the truth, the master-builder of human happiness. No one rejects, dislikes, or avoids pleasure itself, because it is pleasure, but because those who do not know how to pursue pleasure rationally encounter consequences that are extremely painful.</li>
+<li>Did that. Nor again is there anyone who loves or pursues or desires to obtain pain of itself, because it is pain, but because occasionally circumstances occur in which toil and pain can procure him some great pleasure.</li>
+</ul>
+<h2>Some <strong>Company</strong>, Software Engineer</h2>
+<ul>
+<li>Sept. 2021</li>
+<li>Did <em>this</em> and this is a <strong>bold</strong> <a href="https://example.com">link</a>. But I must explain to you how all this mistaken idea of denouncing pleasure and praising pain was born and I will give you a complete account of the system, and expound the actual teachings of the great explorer of the truth, the master-builder of human happiness. No one rejects, dislikes, or avoids pleasure itself, because it is pleasure, but because those who do not know how to pursue pleasure rationally encounter consequences that are extremely painful.</li>
+<li>Did that. Nor again is there anyone who loves or pursues or desires to obtain pain of itself, because it is pain, but because occasionally circumstances occur in which toil and pain can procure him some great pleasure.</li>
+</ul>
+<h2>Some <strong>Company</strong>, Software Engineer</h2>
+<ul>
+<li>Sept. 2015 to June 2020</li>
+<li>Istanbul, Turkey</li>
+</ul>
+<h2>Some <strong>Company</strong>, Software Engineer</h2>
+<ul>
+<li>Sept. 2015 to present</li>
+<li>Istanbul, Turkey</li>
+<li>Did <em>this</em> and this is a <strong>bold</strong> <a href="https://example.com">link</a>. But I must explain to you how all this mistaken idea of denouncing pleasure and praising pain was born and I will give you a complete account of the system, and expound the actual teachings of the great explorer of the truth, the master-builder of human happiness. No one rejects, dislikes, or avoids pleasure itself, because it is pleasure, but because those who do not know how to pursue pleasure rationally encounter consequences that are extremely painful.</li>
+<li>Did that. Nor again is there anyone who loves or pursues or desires to obtain pain of itself, because it is pain, but because occasionally circumstances occur in which toil and pain can procure him some great pleasure.</li>
+</ul>
+<h2>Some <strong>Company</strong>, Software Engineer</h2>
+<ul>
+<li>June 2020</li>
+<li>Istanbul, Turkey</li>
+<li>Did <em>this</em> and this is a <strong>bold</strong> <a href="https://example.com">link</a>. But I must explain to you how all this mistaken idea of denouncing pleasure and praising pain was born and I will give you a complete account of the system, and expound the actual teachings of the great explorer of the truth, the master-builder of human happiness. No one rejects, dislikes, or avoids pleasure itself, because it is pleasure, but because those who do not know how to pursue pleasure rationally encounter consequences that are extremely painful.</li>
+<li>Did that. Nor again is there anyone who loves or pursues or desires to obtain pain of itself, because it is pain, but because occasionally circumstances occur in which toil and pain can procure him some great pleasure.</li>
+</ul>
+<h2>Some <strong>Company</strong>, Software Engineer</h2>
+<ul>
+<li>Sept. 2015 to June 2020</li>
+<li>Did <em>this</em> and this is a <strong>bold</strong> <a href="https://example.com">link</a>. But I must explain to you how all this mistaken idea of denouncing pleasure and praising pain was born and I will give you a complete account of the system, and expound the actual teachings of the great explorer of the truth, the master-builder of human happiness. No one rejects, dislikes, or avoids pleasure itself, because it is pleasure, but because those who do not know how to pursue pleasure rationally encounter consequences that are extremely painful.</li>
+<li>Did that. Nor again is there anyone who loves or pursues or desires to obtain pain of itself, because it is pain, but because occasionally circumstances occur in which toil and pain can procure him some great pleasure.</li>
+</ul>
+<h2>Some <strong>Company</strong>, Software Engineer</h2>
+<ul>
+<li>Sept. 2021</li>
+<li>Istanbul, Turkey</li>
+</ul>
+<h2>Some <strong>Company</strong>, Software Engineer</h2>
+<ul>
+<li>Sept. 2021</li>
+<li>Istanbul, Turkey</li>
+<li>Did <em>this</em> and this is a <strong>bold</strong> <a href="https://example.com">link</a>. But I must explain to you how all this mistaken idea of denouncing pleasure and praising pain was born and I will give you a complete account of the system, and expound the actual teachings of the great explorer of the truth, the master-builder of human happiness. No one rejects, dislikes, or avoids pleasure itself, because it is pleasure, but because those who do not know how to pursue pleasure rationally encounter consequences that are extremely painful.</li>
+<li>Did that. Nor again is there anyone who loves or pursues or desires to obtain pain of itself, because it is pain, but because occasionally circumstances occur in which toil and pain can procure him some great pleasure.</li>
+</ul>
+<h2>Some <strong>Company</strong>, Software Engineer</h2>
+<ul>
+<li>Sept. 2021</li>
+<li>Istanbul, Turkey</li>
+<li>Did <em>this</em> and this is a <strong>bold</strong> <a href="https://example.com">link</a>. But I must explain to you how all this mistaken idea of denouncing pleasure and praising pain was born and I will give you a complete account of the system, and expound the actual teachings of the great explorer of the truth, the master-builder of human happiness. No one rejects, dislikes, or avoids pleasure itself, because it is pleasure, but because those who do not know how to pursue pleasure rationally encounter consequences that are extremely painful.</li>
+<li>Did that. Nor again is there anyone who loves or pursues or desires to obtain pain of itself, because it is pain, but because occasionally circumstances occur in which toil and pain can procure him some great pleasure.</li>
+</ul>
+<h2>Some <strong>Company</strong>, Software Engineer</h2>
+<ul>
+<li>Sept. 2021</li>
+<li>Did <em>this</em> and this is a <strong>bold</strong> <a href="https://example.com">link</a>. But I must explain to you how all this mistaken idea of denouncing pleasure and praising pain was born and I will give you a complete account of the system, and expound the actual teachings of the great explorer of the truth, the master-builder of human happiness. No one rejects, dislikes, or avoids pleasure itself, because it is pleasure, but because those who do not know how to pursue pleasure rationally encounter consequences that are extremely painful.</li>
+<li>Did that. Nor again is there anyone who loves or pursues or desires to obtain pain of itself, because it is pain, but because occasionally circumstances occur in which toil and pain can procure him some great pleasure.</li>
+</ul>
+<h2>Some <strong>Company</strong>, Software Engineer</h2>
+<ul>
+<li>Sept. 2015 to June 2020</li>
+<li>Istanbul, Turkey</li>
+<li>Did <em>this</em> and this is a <strong>bold</strong> <a href="https://example.com">link</a>. But I must explain to you how all this mistaken idea of denouncing pleasure and praising pain was born and I will give you a complete account of the system, and expound the actual teachings of the great explorer of the truth, the master-builder of human happiness. No one rejects, dislikes, or avoids pleasure itself, because it is pleasure, but because those who do not know how to pursue pleasure rationally encounter consequences that are extremely painful.</li>
+<li>Did that. Nor again is there anyone who loves or pursues or desires to obtain pain of itself, because it is pain, but because occasionally circumstances occur in which toil and pain can procure him some great pleasure.</li>
+</ul>
+<h2>Some <strong>Company</strong>, Software Engineer</h2>
+<ul>
+<li>Sept. 2021</li>
+<li>Istanbul, Turkey</li>
 <li>Did <em>this</em> and this is a <strong>bold</strong> <a href="https://example.com">link</a>. But I must explain to you how all this mistaken idea of denouncing pleasure and praising pain was born and I will give you a complete account of the system, and expound the actual teachings of the great explorer of the truth, the master-builder of human happiness. No one rejects, dislikes, or avoids pleasure itself, because it is pleasure, but because those who do not know how to pursue pleasure rationally encounter consequences that are extremely painful.</li>
 <li>Did that. Nor again is there anyone who loves or pursues or desires to obtain pain of itself, because it is pain, but because occasionally circumstances occur in which toil and pain can procure him some great pleasure.</li>
 </ul>
@@ -376,585 +233,325 @@
 <h2>Boğaziçi University, BS in Mechanical Engineering</h2>
 <h2>Boğaziçi University, Mechanical Engineering</h2>
 <ul>
-<<<<<<< HEAD
-<li>Sept. 2021 </li>
-</ul>
-<h2>Boğaziçi University, Mechanical Engineering</h2>
-<ul>
-<li>Istanbul, Turkey </li>
-</ul>
-<h2>Boğaziçi University, Mechanical Engineering</h2>
-<ul>
-<li>Sept. 2015 to present </li>
-</ul>
-<h2>Boğaziçi University, Mechanical Engineering</h2>
-<ul>
-<li>June 2020 </li>
-=======
-<li>Istanbul, Turkey</li>
-</ul>
-<h2>Boğaziçi University, Mechanical Engineering</h2>
-<ul>
-<li>Sept. 2015 to present</li>
-</ul>
-<h2>Boğaziçi University, Mechanical Engineering</h2>
-<ul>
-<li>June 2020</li>
-</ul>
-<h2>Boğaziçi University, Mechanical Engineering</h2>
-<ul>
-<li>Sept. 2021</li>
->>>>>>> 15dfbb7a
-</ul>
-<h2>Boğaziçi University, Mechanical Engineering</h2>
-<ul>
-<li>Did <em>this</em> and this is a <strong>bold</strong> <a href="https://example.com">link</a>. But I must explain to you how all this mistaken idea of denouncing pleasure and praising pain was born and I will give you a complete account of the system, and expound the actual teachings of the great explorer of the truth, the master-builder of human happiness. No one rejects, dislikes, or avoids pleasure itself, because it is pleasure, but because those who do not know how to pursue pleasure rationally encounter consequences that are extremely painful.</li>
-<li>Did that. Nor again is there anyone who loves or pursues or desires to obtain pain of itself, because it is pain, but because occasionally circumstances occur in which toil and pain can procure him some great pleasure.</li>
-</ul>
-<h2>Boğaziçi University, BS in Mechanical Engineering</h2>
-<ul>
-<<<<<<< HEAD
-<li>Sept. 2021 </li>
-</ul>
-<h2>Boğaziçi University, BS in Mechanical Engineering</h2>
-<ul>
-<li>Istanbul, Turkey </li>
-</ul>
-<h2>Boğaziçi University, BS in Mechanical Engineering</h2>
-<ul>
-<li>Sept. 2015 to present </li>
-</ul>
-<h2>Boğaziçi University, BS in Mechanical Engineering</h2>
-<ul>
-<li>June 2020 </li>
-=======
-<li>Istanbul, Turkey</li>
-</ul>
-<h2>Boğaziçi University, BS in Mechanical Engineering</h2>
-<ul>
-<li>Sept. 2015 to present</li>
-</ul>
-<h2>Boğaziçi University, BS in Mechanical Engineering</h2>
-<ul>
-<li>June 2020</li>
-</ul>
-<h2>Boğaziçi University, BS in Mechanical Engineering</h2>
-<ul>
-<li>Sept. 2021</li>
->>>>>>> 15dfbb7a
-</ul>
-<h2>Boğaziçi University, BS in Mechanical Engineering</h2>
-<ul>
-<li>Did <em>this</em> and this is a <strong>bold</strong> <a href="https://example.com">link</a>. But I must explain to you how all this mistaken idea of denouncing pleasure and praising pain was born and I will give you a complete account of the system, and expound the actual teachings of the great explorer of the truth, the master-builder of human happiness. No one rejects, dislikes, or avoids pleasure itself, because it is pleasure, but because those who do not know how to pursue pleasure rationally encounter consequences that are extremely painful.</li>
-<li>Did that. Nor again is there anyone who loves or pursues or desires to obtain pain of itself, because it is pain, but because occasionally circumstances occur in which toil and pain can procure him some great pleasure.</li>
-</ul>
-<h2>Boğaziçi University, Mechanical Engineering</h2>
-<ul>
-<<<<<<< HEAD
-<li>Sept. 2021 </li>
-<li>Istanbul, Turkey </li>
-</ul>
-<h2>Boğaziçi University, Mechanical Engineering</h2>
-<ul>
-<li>Sept. 2021 </li>
-</ul>
-<h2>Boğaziçi University, Mechanical Engineering</h2>
-<ul>
-<li>Sept. 2021 </li>
-</ul>
-<h2>Boğaziçi University, Mechanical Engineering</h2>
-<ul>
-<li>
-<p>Sept. 2021 </p>
-</li>
-<li>
-<p>Did <em>this</em> and this is a <strong>bold</strong> <a href="https://example.com">link</a>. But I must explain to you how all this mistaken idea of denouncing pleasure and praising pain was born and I will give you a complete account of the system, and expound the actual teachings of the great explorer of the truth, the master-builder of human happiness. No one rejects, dislikes, or avoids pleasure itself, because it is pleasure, but because those who do not know how to pursue pleasure rationally encounter consequences that are extremely painful.</p>
-</li>
-=======
-<li>Sept. 2015 to present</li>
-<li>Istanbul, Turkey</li>
-</ul>
-<h2>Boğaziçi University, Mechanical Engineering</h2>
-<ul>
-<li>June 2020</li>
-<li>Istanbul, Turkey</li>
-</ul>
-<h2>Boğaziçi University, Mechanical Engineering</h2>
-<ul>
-<li>Sept. 2021</li>
-<li>Istanbul, Turkey</li>
-</ul>
-<h2>Boğaziçi University, Mechanical Engineering</h2>
-<ul>
-<li>Istanbul, Turkey</li>
-<li>Did <em>this</em> and this is a <strong>bold</strong> <a href="https://example.com">link</a>. But I must explain to you how all this mistaken idea of denouncing pleasure and praising pain was born and I will give you a complete account of the system, and expound the actual teachings of the great explorer of the truth, the master-builder of human happiness. No one rejects, dislikes, or avoids pleasure itself, because it is pleasure, but because those who do not know how to pursue pleasure rationally encounter consequences that are extremely painful.</li>
->>>>>>> 15dfbb7a
-<li>Did that. Nor again is there anyone who loves or pursues or desires to obtain pain of itself, because it is pain, but because occasionally circumstances occur in which toil and pain can procure him some great pleasure.</li>
-</ul>
-<h2>Boğaziçi University, Mechanical Engineering</h2>
-<ul>
-<<<<<<< HEAD
-<li>Sept. 2015 to present </li>
-<li>Istanbul, Turkey </li>
-</ul>
-<h2>Boğaziçi University, Mechanical Engineering</h2>
-<ul>
-<li>June 2020 </li>
-<li>Istanbul, Turkey </li>
-</ul>
-<h2>Boğaziçi University, Mechanical Engineering</h2>
-<ul>
-<li>Istanbul, Turkey </li>
-=======
-<li>Sept. 2015 to June 2020</li>
-</ul>
-<h2>Boğaziçi University, Mechanical Engineering</h2>
-<ul>
-<li>Sept. 2021</li>
-</ul>
-<h2>Boğaziçi University, Mechanical Engineering</h2>
-<ul>
-<li>Sept. 2015 to present</li>
->>>>>>> 15dfbb7a
-<li>Did <em>this</em> and this is a <strong>bold</strong> <a href="https://example.com">link</a>. But I must explain to you how all this mistaken idea of denouncing pleasure and praising pain was born and I will give you a complete account of the system, and expound the actual teachings of the great explorer of the truth, the master-builder of human happiness. No one rejects, dislikes, or avoids pleasure itself, because it is pleasure, but because those who do not know how to pursue pleasure rationally encounter consequences that are extremely painful.</li>
-<li>Did that. Nor again is there anyone who loves or pursues or desires to obtain pain of itself, because it is pain, but because occasionally circumstances occur in which toil and pain can procure him some great pleasure.</li>
-</ul>
-<h2>Boğaziçi University, Mechanical Engineering</h2>
-<ul>
-<<<<<<< HEAD
-<li>Sept. 2015 to June 2020 </li>
-</ul>
-<h2>Boğaziçi University, Mechanical Engineering</h2>
-<ul>
-<li>
-<p>Sept. 2015 to present </p>
-</li>
-<li>
-<p>Did <em>this</em> and this is a <strong>bold</strong> <a href="https://example.com">link</a>. But I must explain to you how all this mistaken idea of denouncing pleasure and praising pain was born and I will give you a complete account of the system, and expound the actual teachings of the great explorer of the truth, the master-builder of human happiness. No one rejects, dislikes, or avoids pleasure itself, because it is pleasure, but because those who do not know how to pursue pleasure rationally encounter consequences that are extremely painful.</p>
-</li>
-=======
-<li>Sept. 2021</li>
-</ul>
-<h2>Boğaziçi University, Mechanical Engineering</h2>
-<ul>
-<li>June 2020</li>
-<li>Did <em>this</em> and this is a <strong>bold</strong> <a href="https://example.com">link</a>. But I must explain to you how all this mistaken idea of denouncing pleasure and praising pain was born and I will give you a complete account of the system, and expound the actual teachings of the great explorer of the truth, the master-builder of human happiness. No one rejects, dislikes, or avoids pleasure itself, because it is pleasure, but because those who do not know how to pursue pleasure rationally encounter consequences that are extremely painful.</li>
->>>>>>> 15dfbb7a
-<li>Did that. Nor again is there anyone who loves or pursues or desires to obtain pain of itself, because it is pain, but because occasionally circumstances occur in which toil and pain can procure him some great pleasure.</li>
-</ul>
-<h2>Boğaziçi University, Mechanical Engineering</h2>
-<ul>
-<<<<<<< HEAD
-<li>
-<p>June 2020 </p>
-</li>
-<li>
-<p>Did <em>this</em> and this is a <strong>bold</strong> <a href="https://example.com">link</a>. But I must explain to you how all this mistaken idea of denouncing pleasure and praising pain was born and I will give you a complete account of the system, and expound the actual teachings of the great explorer of the truth, the master-builder of human happiness. No one rejects, dislikes, or avoids pleasure itself, because it is pleasure, but because those who do not know how to pursue pleasure rationally encounter consequences that are extremely painful.</p>
-</li>
-=======
-<li>Sept. 2021</li>
-<li>Did <em>this</em> and this is a <strong>bold</strong> <a href="https://example.com">link</a>. But I must explain to you how all this mistaken idea of denouncing pleasure and praising pain was born and I will give you a complete account of the system, and expound the actual teachings of the great explorer of the truth, the master-builder of human happiness. No one rejects, dislikes, or avoids pleasure itself, because it is pleasure, but because those who do not know how to pursue pleasure rationally encounter consequences that are extremely painful.</li>
->>>>>>> 15dfbb7a
-<li>Did that. Nor again is there anyone who loves or pursues or desires to obtain pain of itself, because it is pain, but because occasionally circumstances occur in which toil and pain can procure him some great pleasure.</li>
-</ul>
-<h2>Boğaziçi University, BS in Mechanical Engineering</h2>
-<ul>
-<<<<<<< HEAD
-<li>Sept. 2021 </li>
-<li>Istanbul, Turkey </li>
-</ul>
-<h2>Boğaziçi University, BS in Mechanical Engineering</h2>
-<ul>
-<li>Sept. 2021 </li>
-</ul>
-<h2>Boğaziçi University, BS in Mechanical Engineering</h2>
-<ul>
-<li>Sept. 2021 </li>
-</ul>
-<h2>Boğaziçi University, BS in Mechanical Engineering</h2>
-<ul>
-<li>
-<p>Sept. 2021 </p>
-</li>
-<li>
-<p>Did <em>this</em> and this is a <strong>bold</strong> <a href="https://example.com">link</a>. But I must explain to you how all this mistaken idea of denouncing pleasure and praising pain was born and I will give you a complete account of the system, and expound the actual teachings of the great explorer of the truth, the master-builder of human happiness. No one rejects, dislikes, or avoids pleasure itself, because it is pleasure, but because those who do not know how to pursue pleasure rationally encounter consequences that are extremely painful.</p>
-</li>
-=======
-<li>Sept. 2015 to present</li>
-<li>Istanbul, Turkey</li>
-</ul>
-<h2>Boğaziçi University, BS in Mechanical Engineering</h2>
-<ul>
-<li>June 2020</li>
-<li>Istanbul, Turkey</li>
-</ul>
-<h2>Boğaziçi University, BS in Mechanical Engineering</h2>
-<ul>
-<li>Sept. 2021</li>
-<li>Istanbul, Turkey</li>
-</ul>
-<h2>Boğaziçi University, BS in Mechanical Engineering</h2>
-<ul>
-<li>Istanbul, Turkey</li>
-<li>Did <em>this</em> and this is a <strong>bold</strong> <a href="https://example.com">link</a>. But I must explain to you how all this mistaken idea of denouncing pleasure and praising pain was born and I will give you a complete account of the system, and expound the actual teachings of the great explorer of the truth, the master-builder of human happiness. No one rejects, dislikes, or avoids pleasure itself, because it is pleasure, but because those who do not know how to pursue pleasure rationally encounter consequences that are extremely painful.</li>
->>>>>>> 15dfbb7a
-<li>Did that. Nor again is there anyone who loves or pursues or desires to obtain pain of itself, because it is pain, but because occasionally circumstances occur in which toil and pain can procure him some great pleasure.</li>
-</ul>
-<h2>Boğaziçi University, BS in Mechanical Engineering</h2>
-<ul>
-<<<<<<< HEAD
-<li>Sept. 2015 to present </li>
-<li>Istanbul, Turkey </li>
-</ul>
-<h2>Boğaziçi University, BS in Mechanical Engineering</h2>
-<ul>
-<li>June 2020 </li>
-<li>Istanbul, Turkey </li>
-</ul>
-<h2>Boğaziçi University, BS in Mechanical Engineering</h2>
-<ul>
-<li>Istanbul, Turkey </li>
-=======
-<li>Sept. 2015 to June 2020</li>
-</ul>
-<h2>Boğaziçi University, BS in Mechanical Engineering</h2>
-<ul>
-<li>Sept. 2021</li>
-</ul>
-<h2>Boğaziçi University, BS in Mechanical Engineering</h2>
-<ul>
-<li>Sept. 2015 to present</li>
->>>>>>> 15dfbb7a
-<li>Did <em>this</em> and this is a <strong>bold</strong> <a href="https://example.com">link</a>. But I must explain to you how all this mistaken idea of denouncing pleasure and praising pain was born and I will give you a complete account of the system, and expound the actual teachings of the great explorer of the truth, the master-builder of human happiness. No one rejects, dislikes, or avoids pleasure itself, because it is pleasure, but because those who do not know how to pursue pleasure rationally encounter consequences that are extremely painful.</li>
-<li>Did that. Nor again is there anyone who loves or pursues or desires to obtain pain of itself, because it is pain, but because occasionally circumstances occur in which toil and pain can procure him some great pleasure.</li>
-</ul>
-<h2>Boğaziçi University, BS in Mechanical Engineering</h2>
-<ul>
-<<<<<<< HEAD
-<li>Sept. 2015 to June 2020 </li>
-</ul>
-<h2>Boğaziçi University, BS in Mechanical Engineering</h2>
-<ul>
-<li>
-<p>Sept. 2015 to present </p>
-</li>
-<li>
-<p>Did <em>this</em> and this is a <strong>bold</strong> <a href="https://example.com">link</a>. But I must explain to you how all this mistaken idea of denouncing pleasure and praising pain was born and I will give you a complete account of the system, and expound the actual teachings of the great explorer of the truth, the master-builder of human happiness. No one rejects, dislikes, or avoids pleasure itself, because it is pleasure, but because those who do not know how to pursue pleasure rationally encounter consequences that are extremely painful.</p>
-</li>
-=======
-<li>Sept. 2021</li>
-</ul>
-<h2>Boğaziçi University, BS in Mechanical Engineering</h2>
-<ul>
-<li>June 2020</li>
-<li>Did <em>this</em> and this is a <strong>bold</strong> <a href="https://example.com">link</a>. But I must explain to you how all this mistaken idea of denouncing pleasure and praising pain was born and I will give you a complete account of the system, and expound the actual teachings of the great explorer of the truth, the master-builder of human happiness. No one rejects, dislikes, or avoids pleasure itself, because it is pleasure, but because those who do not know how to pursue pleasure rationally encounter consequences that are extremely painful.</li>
->>>>>>> 15dfbb7a
-<li>Did that. Nor again is there anyone who loves or pursues or desires to obtain pain of itself, because it is pain, but because occasionally circumstances occur in which toil and pain can procure him some great pleasure.</li>
-</ul>
-<h2>Boğaziçi University, BS in Mechanical Engineering</h2>
-<ul>
-<<<<<<< HEAD
-<li>
-<p>June 2020 </p>
-</li>
-<li>
-<p>Did <em>this</em> and this is a <strong>bold</strong> <a href="https://example.com">link</a>. But I must explain to you how all this mistaken idea of denouncing pleasure and praising pain was born and I will give you a complete account of the system, and expound the actual teachings of the great explorer of the truth, the master-builder of human happiness. No one rejects, dislikes, or avoids pleasure itself, because it is pleasure, but because those who do not know how to pursue pleasure rationally encounter consequences that are extremely painful.</p>
-</li>
-=======
-<li>Sept. 2021</li>
-<li>Did <em>this</em> and this is a <strong>bold</strong> <a href="https://example.com">link</a>. But I must explain to you how all this mistaken idea of denouncing pleasure and praising pain was born and I will give you a complete account of the system, and expound the actual teachings of the great explorer of the truth, the master-builder of human happiness. No one rejects, dislikes, or avoids pleasure itself, because it is pleasure, but because those who do not know how to pursue pleasure rationally encounter consequences that are extremely painful.</li>
->>>>>>> 15dfbb7a
-<li>Did that. Nor again is there anyone who loves or pursues or desires to obtain pain of itself, because it is pain, but because occasionally circumstances occur in which toil and pain can procure him some great pleasure.</li>
-</ul>
-<h2>Boğaziçi University, Mechanical Engineering</h2>
-<ul>
-<<<<<<< HEAD
-<li>Sept. 2021 </li>
-<li>Istanbul, Turkey </li>
-</ul>
-<h2>Boğaziçi University, Mechanical Engineering</h2>
-<ul>
-<li>Sept. 2021 </li>
-<li>Istanbul, Turkey </li>
-</ul>
-<h2>Boğaziçi University, Mechanical Engineering</h2>
-<ul>
-<li>Sept. 2021 </li>
-<li>Istanbul, Turkey </li>
-=======
-<li>Sept. 2015 to June 2020</li>
-<li>Istanbul, Turkey</li>
-</ul>
-<h2>Boğaziçi University, Mechanical Engineering</h2>
-<ul>
-<li>Sept. 2021</li>
-<li>Istanbul, Turkey</li>
-</ul>
-<h2>Boğaziçi University, Mechanical Engineering</h2>
-<ul>
-<li>Sept. 2015 to present</li>
-<li>Istanbul, Turkey</li>
-<li>Did <em>this</em> and this is a <strong>bold</strong> <a href="https://example.com">link</a>. But I must explain to you how all this mistaken idea of denouncing pleasure and praising pain was born and I will give you a complete account of the system, and expound the actual teachings of the great explorer of the truth, the master-builder of human happiness. No one rejects, dislikes, or avoids pleasure itself, because it is pleasure, but because those who do not know how to pursue pleasure rationally encounter consequences that are extremely painful.</li>
-<li>Did that. Nor again is there anyone who loves or pursues or desires to obtain pain of itself, because it is pain, but because occasionally circumstances occur in which toil and pain can procure him some great pleasure.</li>
-</ul>
-<h2>Boğaziçi University, Mechanical Engineering</h2>
-<ul>
-<li>Sept. 2021</li>
-<li>Istanbul, Turkey</li>
-</ul>
-<h2>Boğaziçi University, Mechanical Engineering</h2>
-<ul>
-<li>June 2020</li>
-<li>Istanbul, Turkey</li>
-<li>Did <em>this</em> and this is a <strong>bold</strong> <a href="https://example.com">link</a>. But I must explain to you how all this mistaken idea of denouncing pleasure and praising pain was born and I will give you a complete account of the system, and expound the actual teachings of the great explorer of the truth, the master-builder of human happiness. No one rejects, dislikes, or avoids pleasure itself, because it is pleasure, but because those who do not know how to pursue pleasure rationally encounter consequences that are extremely painful.</li>
-<li>Did that. Nor again is there anyone who loves or pursues or desires to obtain pain of itself, because it is pain, but because occasionally circumstances occur in which toil and pain can procure him some great pleasure.</li>
-</ul>
-<h2>Boğaziçi University, Mechanical Engineering</h2>
-<ul>
-<li>Sept. 2021</li>
-<li>Istanbul, Turkey</li>
->>>>>>> 15dfbb7a
-<li>Did <em>this</em> and this is a <strong>bold</strong> <a href="https://example.com">link</a>. But I must explain to you how all this mistaken idea of denouncing pleasure and praising pain was born and I will give you a complete account of the system, and expound the actual teachings of the great explorer of the truth, the master-builder of human happiness. No one rejects, dislikes, or avoids pleasure itself, because it is pleasure, but because those who do not know how to pursue pleasure rationally encounter consequences that are extremely painful.</li>
-<li>Did that. Nor again is there anyone who loves or pursues or desires to obtain pain of itself, because it is pain, but because occasionally circumstances occur in which toil and pain can procure him some great pleasure.</li>
-</ul>
-<h2>Boğaziçi University, Mechanical Engineering</h2>
-<ul>
-<li>Sept. 2021</li>
-</ul>
-<h2>Boğaziçi University, Mechanical Engineering</h2>
-<ul>
-<<<<<<< HEAD
-<li>
-<p>Sept. 2021 </p>
-</li>
-<li>
-<p>Did <em>this</em> and this is a <strong>bold</strong> <a href="https://example.com">link</a>. But I must explain to you how all this mistaken idea of denouncing pleasure and praising pain was born and I will give you a complete account of the system, and expound the actual teachings of the great explorer of the truth, the master-builder of human happiness. No one rejects, dislikes, or avoids pleasure itself, because it is pleasure, but because those who do not know how to pursue pleasure rationally encounter consequences that are extremely painful.</p>
-</li>
-=======
-<li>Sept. 2015 to June 2020</li>
-<li>Did <em>this</em> and this is a <strong>bold</strong> <a href="https://example.com">link</a>. But I must explain to you how all this mistaken idea of denouncing pleasure and praising pain was born and I will give you a complete account of the system, and expound the actual teachings of the great explorer of the truth, the master-builder of human happiness. No one rejects, dislikes, or avoids pleasure itself, because it is pleasure, but because those who do not know how to pursue pleasure rationally encounter consequences that are extremely painful.</li>
-<li>Did that. Nor again is there anyone who loves or pursues or desires to obtain pain of itself, because it is pain, but because occasionally circumstances occur in which toil and pain can procure him some great pleasure.</li>
-</ul>
-<h2>Boğaziçi University, Mechanical Engineering</h2>
-<ul>
-<li>Sept. 2021</li>
-<li>Did <em>this</em> and this is a <strong>bold</strong> <a href="https://example.com">link</a>. But I must explain to you how all this mistaken idea of denouncing pleasure and praising pain was born and I will give you a complete account of the system, and expound the actual teachings of the great explorer of the truth, the master-builder of human happiness. No one rejects, dislikes, or avoids pleasure itself, because it is pleasure, but because those who do not know how to pursue pleasure rationally encounter consequences that are extremely painful.</li>
->>>>>>> 15dfbb7a
-<li>Did that. Nor again is there anyone who loves or pursues or desires to obtain pain of itself, because it is pain, but because occasionally circumstances occur in which toil and pain can procure him some great pleasure.</li>
-</ul>
-<h2>Boğaziçi University, Mechanical Engineering</h2>
-<ul>
-<li>Sept. 2021</li>
-<li>Did <em>this</em> and this is a <strong>bold</strong> <a href="https://example.com">link</a>. But I must explain to you how all this mistaken idea of denouncing pleasure and praising pain was born and I will give you a complete account of the system, and expound the actual teachings of the great explorer of the truth, the master-builder of human happiness. No one rejects, dislikes, or avoids pleasure itself, because it is pleasure, but because those who do not know how to pursue pleasure rationally encounter consequences that are extremely painful.</li>
-<li>Did that. Nor again is there anyone who loves or pursues or desires to obtain pain of itself, because it is pain, but because occasionally circumstances occur in which toil and pain can procure him some great pleasure.</li>
-</ul>
-<h2>Boğaziçi University, Mechanical Engineering</h2>
-<ul>
-<li>Sept. 2015 to June 2020</li>
-<li>Istanbul, Turkey</li>
-</ul>
-<h2>Boğaziçi University, Mechanical Engineering</h2>
-<ul>
-<<<<<<< HEAD
-<li>Sept. 2015 to present </li>
-<li>Istanbul, Turkey </li>
-<li>Did <em>this</em> and this is a <strong>bold</strong> <a href="https://example.com">link</a>. But I must explain to you how all this mistaken idea of denouncing pleasure and praising pain was born and I will give you a complete account of the system, and expound the actual teachings of the great explorer of the truth, the master-builder of human happiness. No one rejects, dislikes, or avoids pleasure itself, because it is pleasure, but because those who do not know how to pursue pleasure rationally encounter consequences that are extremely painful.</li>
-<li>Did that. Nor again is there anyone who loves or pursues or desires to obtain pain of itself, because it is pain, but because occasionally circumstances occur in which toil and pain can procure him some great pleasure.</li>
-=======
-<li>Sept. 2021</li>
-<li>Istanbul, Turkey</li>
->>>>>>> 15dfbb7a
-</ul>
-<h2>Boğaziçi University, Mechanical Engineering</h2>
-<ul>
-<<<<<<< HEAD
-<li>June 2020 </li>
-<li>Istanbul, Turkey </li>
-=======
-<li>Sept. 2015 to present</li>
-<li>Istanbul, Turkey</li>
->>>>>>> 15dfbb7a
-<li>Did <em>this</em> and this is a <strong>bold</strong> <a href="https://example.com">link</a>. But I must explain to you how all this mistaken idea of denouncing pleasure and praising pain was born and I will give you a complete account of the system, and expound the actual teachings of the great explorer of the truth, the master-builder of human happiness. No one rejects, dislikes, or avoids pleasure itself, because it is pleasure, but because those who do not know how to pursue pleasure rationally encounter consequences that are extremely painful.</li>
-<li>Did that. Nor again is there anyone who loves or pursues or desires to obtain pain of itself, because it is pain, but because occasionally circumstances occur in which toil and pain can procure him some great pleasure.</li>
-</ul>
-<h2>Boğaziçi University, Mechanical Engineering</h2>
-<ul>
-<li>
-<p>Sept. 2015 to June 2020 </p>
-</li>
-<li>
-<p>Did <em>this</em> and this is a <strong>bold</strong> <a href="https://example.com">link</a>. But I must explain to you how all this mistaken idea of denouncing pleasure and praising pain was born and I will give you a complete account of the system, and expound the actual teachings of the great explorer of the truth, the master-builder of human happiness. No one rejects, dislikes, or avoids pleasure itself, because it is pleasure, but because those who do not know how to pursue pleasure rationally encounter consequences that are extremely painful.</p>
-</li>
-<li>Did that. Nor again is there anyone who loves or pursues or desires to obtain pain of itself, because it is pain, but because occasionally circumstances occur in which toil and pain can procure him some great pleasure.</li>
-</ul>
-<h2>Boğaziçi University, BS in Mechanical Engineering</h2>
-<ul>
-<li>Sept. 2021</li>
-<li>Istanbul, Turkey</li>
-</ul>
-<h2>Boğaziçi University, BS in Mechanical Engineering</h2>
-<ul>
-<<<<<<< HEAD
-<li>Sept. 2021 </li>
-<li>Istanbul, Turkey </li>
-=======
-<li>June 2020</li>
-<li>Istanbul, Turkey</li>
-<li>Did <em>this</em> and this is a <strong>bold</strong> <a href="https://example.com">link</a>. But I must explain to you how all this mistaken idea of denouncing pleasure and praising pain was born and I will give you a complete account of the system, and expound the actual teachings of the great explorer of the truth, the master-builder of human happiness. No one rejects, dislikes, or avoids pleasure itself, because it is pleasure, but because those who do not know how to pursue pleasure rationally encounter consequences that are extremely painful.</li>
-<li>Did that. Nor again is there anyone who loves or pursues or desires to obtain pain of itself, because it is pain, but because occasionally circumstances occur in which toil and pain can procure him some great pleasure.</li>
->>>>>>> 15dfbb7a
-</ul>
-<h2>Boğaziçi University, BS in Mechanical Engineering</h2>
-<ul>
-<li>Sept. 2021</li>
-<li>Istanbul, Turkey</li>
-<li>Did <em>this</em> and this is a <strong>bold</strong> <a href="https://example.com">link</a>. But I must explain to you how all this mistaken idea of denouncing pleasure and praising pain was born and I will give you a complete account of the system, and expound the actual teachings of the great explorer of the truth, the master-builder of human happiness. No one rejects, dislikes, or avoids pleasure itself, because it is pleasure, but because those who do not know how to pursue pleasure rationally encounter consequences that are extremely painful.</li>
-<li>Did that. Nor again is there anyone who loves or pursues or desires to obtain pain of itself, because it is pain, but because occasionally circumstances occur in which toil and pain can procure him some great pleasure.</li>
-</ul>
-<h2>Boğaziçi University, BS in Mechanical Engineering</h2>
-<ul>
-<li>Sept. 2021</li>
-</ul>
-<h2>Boğaziçi University, BS in Mechanical Engineering</h2>
-<ul>
-<<<<<<< HEAD
-<li>
-<p>Sept. 2021 </p>
-</li>
-<li>
-<p>Did <em>this</em> and this is a <strong>bold</strong> <a href="https://example.com">link</a>. But I must explain to you how all this mistaken idea of denouncing pleasure and praising pain was born and I will give you a complete account of the system, and expound the actual teachings of the great explorer of the truth, the master-builder of human happiness. No one rejects, dislikes, or avoids pleasure itself, because it is pleasure, but because those who do not know how to pursue pleasure rationally encounter consequences that are extremely painful.</p>
-</li>
-=======
-<li>Sept. 2015 to June 2020</li>
-<li>Did <em>this</em> and this is a <strong>bold</strong> <a href="https://example.com">link</a>. But I must explain to you how all this mistaken idea of denouncing pleasure and praising pain was born and I will give you a complete account of the system, and expound the actual teachings of the great explorer of the truth, the master-builder of human happiness. No one rejects, dislikes, or avoids pleasure itself, because it is pleasure, but because those who do not know how to pursue pleasure rationally encounter consequences that are extremely painful.</li>
->>>>>>> 15dfbb7a
-<li>Did that. Nor again is there anyone who loves or pursues or desires to obtain pain of itself, because it is pain, but because occasionally circumstances occur in which toil and pain can procure him some great pleasure.</li>
-</ul>
-<h2>Boğaziçi University, BS in Mechanical Engineering</h2>
-<ul>
-<li>Sept. 2021</li>
-<li>Did <em>this</em> and this is a <strong>bold</strong> <a href="https://example.com">link</a>. But I must explain to you how all this mistaken idea of denouncing pleasure and praising pain was born and I will give you a complete account of the system, and expound the actual teachings of the great explorer of the truth, the master-builder of human happiness. No one rejects, dislikes, or avoids pleasure itself, because it is pleasure, but because those who do not know how to pursue pleasure rationally encounter consequences that are extremely painful.</li>
-<li>Did that. Nor again is there anyone who loves or pursues or desires to obtain pain of itself, because it is pain, but because occasionally circumstances occur in which toil and pain can procure him some great pleasure.</li>
-</ul>
-<h2>Boğaziçi University, BS in Mechanical Engineering</h2>
-<ul>
-<<<<<<< HEAD
-<li>Sept. 2015 to June 2020 </li>
-<li>Istanbul, Turkey </li>
-</ul>
-<h2>Boğaziçi University, BS in Mechanical Engineering</h2>
-<ul>
-<li>Sept. 2015 to present </li>
-<li>Istanbul, Turkey </li>
-<li>Did <em>this</em> and this is a <strong>bold</strong> <a href="https://example.com">link</a>. But I must explain to you how all this mistaken idea of denouncing pleasure and praising pain was born and I will give you a complete account of the system, and expound the actual teachings of the great explorer of the truth, the master-builder of human happiness. No one rejects, dislikes, or avoids pleasure itself, because it is pleasure, but because those who do not know how to pursue pleasure rationally encounter consequences that are extremely painful.</li>
-<li>Did that. Nor again is there anyone who loves or pursues or desires to obtain pain of itself, because it is pain, but because occasionally circumstances occur in which toil and pain can procure him some great pleasure.</li>
-</ul>
-<h2>Boğaziçi University, BS in Mechanical Engineering</h2>
-<ul>
-<li>June 2020 </li>
-<li>Istanbul, Turkey </li>
-<li>Did <em>this</em> and this is a <strong>bold</strong> <a href="https://example.com">link</a>. But I must explain to you how all this mistaken idea of denouncing pleasure and praising pain was born and I will give you a complete account of the system, and expound the actual teachings of the great explorer of the truth, the master-builder of human happiness. No one rejects, dislikes, or avoids pleasure itself, because it is pleasure, but because those who do not know how to pursue pleasure rationally encounter consequences that are extremely painful.</li>
-<li>Did that. Nor again is there anyone who loves or pursues or desires to obtain pain of itself, because it is pain, but because occasionally circumstances occur in which toil and pain can procure him some great pleasure.</li>
-</ul>
-<h2>Boğaziçi University, BS in Mechanical Engineering</h2>
-<ul>
-<li>
-<p>Sept. 2015 to June 2020 </p>
-</li>
-<li>
-<p>Did <em>this</em> and this is a <strong>bold</strong> <a href="https://example.com">link</a>. But I must explain to you how all this mistaken idea of denouncing pleasure and praising pain was born and I will give you a complete account of the system, and expound the actual teachings of the great explorer of the truth, the master-builder of human happiness. No one rejects, dislikes, or avoids pleasure itself, because it is pleasure, but because those who do not know how to pursue pleasure rationally encounter consequences that are extremely painful.</p>
-</li>
-=======
-<li>Sept. 2021</li>
-<li>Did <em>this</em> and this is a <strong>bold</strong> <a href="https://example.com">link</a>. But I must explain to you how all this mistaken idea of denouncing pleasure and praising pain was born and I will give you a complete account of the system, and expound the actual teachings of the great explorer of the truth, the master-builder of human happiness. No one rejects, dislikes, or avoids pleasure itself, because it is pleasure, but because those who do not know how to pursue pleasure rationally encounter consequences that are extremely painful.</li>
->>>>>>> 15dfbb7a
-<li>Did that. Nor again is there anyone who loves or pursues or desires to obtain pain of itself, because it is pain, but because occasionally circumstances occur in which toil and pain can procure him some great pleasure.</li>
-</ul>
-<h2>Boğaziçi University, Mechanical Engineering</h2>
-<ul>
-<li>Sept. 2021</li>
-<li>Istanbul, Turkey</li>
-</ul>
-<h2>Boğaziçi University, Mechanical Engineering</h2>
-<ul>
-<<<<<<< HEAD
-<li>Sept. 2021 </li>
-<li>Istanbul, Turkey </li>
-=======
-<li>Sept. 2015 to June 2020</li>
-<li>Istanbul, Turkey</li>
-<li>Did <em>this</em> and this is a <strong>bold</strong> <a href="https://example.com">link</a>. But I must explain to you how all this mistaken idea of denouncing pleasure and praising pain was born and I will give you a complete account of the system, and expound the actual teachings of the great explorer of the truth, the master-builder of human happiness. No one rejects, dislikes, or avoids pleasure itself, because it is pleasure, but because those who do not know how to pursue pleasure rationally encounter consequences that are extremely painful.</li>
-<li>Did that. Nor again is there anyone who loves or pursues or desires to obtain pain of itself, because it is pain, but because occasionally circumstances occur in which toil and pain can procure him some great pleasure.</li>
-</ul>
-<h2>Boğaziçi University, Mechanical Engineering</h2>
-<ul>
-<li>Sept. 2021</li>
-<li>Istanbul, Turkey</li>
->>>>>>> 15dfbb7a
-<li>Did <em>this</em> and this is a <strong>bold</strong> <a href="https://example.com">link</a>. But I must explain to you how all this mistaken idea of denouncing pleasure and praising pain was born and I will give you a complete account of the system, and expound the actual teachings of the great explorer of the truth, the master-builder of human happiness. No one rejects, dislikes, or avoids pleasure itself, because it is pleasure, but because those who do not know how to pursue pleasure rationally encounter consequences that are extremely painful.</li>
-<li>Did that. Nor again is there anyone who loves or pursues or desires to obtain pain of itself, because it is pain, but because occasionally circumstances occur in which toil and pain can procure him some great pleasure.</li>
-</ul>
-<h2>Boğaziçi University, Mechanical Engineering</h2>
-<ul>
-<li>Sept. 2021</li>
-<li>Istanbul, Turkey</li>
-<li>Did <em>this</em> and this is a <strong>bold</strong> <a href="https://example.com">link</a>. But I must explain to you how all this mistaken idea of denouncing pleasure and praising pain was born and I will give you a complete account of the system, and expound the actual teachings of the great explorer of the truth, the master-builder of human happiness. No one rejects, dislikes, or avoids pleasure itself, because it is pleasure, but because those who do not know how to pursue pleasure rationally encounter consequences that are extremely painful.</li>
-<li>Did that. Nor again is there anyone who loves or pursues or desires to obtain pain of itself, because it is pain, but because occasionally circumstances occur in which toil and pain can procure him some great pleasure.</li>
-</ul>
-<h2>Boğaziçi University, Mechanical Engineering</h2>
-<ul>
-<li>Sept. 2021</li>
-<li>Did <em>this</em> and this is a <strong>bold</strong> <a href="https://example.com">link</a>. But I must explain to you how all this mistaken idea of denouncing pleasure and praising pain was born and I will give you a complete account of the system, and expound the actual teachings of the great explorer of the truth, the master-builder of human happiness. No one rejects, dislikes, or avoids pleasure itself, because it is pleasure, but because those who do not know how to pursue pleasure rationally encounter consequences that are extremely painful.</li>
-<li>Did that. Nor again is there anyone who loves or pursues or desires to obtain pain of itself, because it is pain, but because occasionally circumstances occur in which toil and pain can procure him some great pleasure.</li>
-</ul>
-<h2>Boğaziçi University, Mechanical Engineering</h2>
-<ul>
-<<<<<<< HEAD
-<li>Sept. 2015 to June 2020 </li>
-<li>Istanbul, Turkey </li>
-<li>Did <em>this</em> and this is a <strong>bold</strong> <a href="https://example.com">link</a>. But I must explain to you how all this mistaken idea of denouncing pleasure and praising pain was born and I will give you a complete account of the system, and expound the actual teachings of the great explorer of the truth, the master-builder of human happiness. No one rejects, dislikes, or avoids pleasure itself, because it is pleasure, but because those who do not know how to pursue pleasure rationally encounter consequences that are extremely painful.</li>
-<li>Did that. Nor again is there anyone who loves or pursues or desires to obtain pain of itself, because it is pain, but because occasionally circumstances occur in which toil and pain can procure him some great pleasure.</li>
-</ul>
-<h2>Boğaziçi University, BS in Mechanical Engineering</h2>
-<ul>
-<li>Sept. 2021 </li>
-<li>Istanbul, Turkey </li>
-=======
-<li>Sept. 2021</li>
-<li>Istanbul, Turkey</li>
-</ul>
-<h2>Boğaziçi University, BS in Mechanical Engineering</h2>
-<ul>
-<li>Sept. 2015 to June 2020</li>
-<li>Istanbul, Turkey</li>
-<li>Did <em>this</em> and this is a <strong>bold</strong> <a href="https://example.com">link</a>. But I must explain to you how all this mistaken idea of denouncing pleasure and praising pain was born and I will give you a complete account of the system, and expound the actual teachings of the great explorer of the truth, the master-builder of human happiness. No one rejects, dislikes, or avoids pleasure itself, because it is pleasure, but because those who do not know how to pursue pleasure rationally encounter consequences that are extremely painful.</li>
-<li>Did that. Nor again is there anyone who loves or pursues or desires to obtain pain of itself, because it is pain, but because occasionally circumstances occur in which toil and pain can procure him some great pleasure.</li>
->>>>>>> 15dfbb7a
-</ul>
-<h2>Boğaziçi University, BS in Mechanical Engineering</h2>
-<ul>
-<li>Sept. 2021</li>
-<li>Istanbul, Turkey</li>
-<li>Did <em>this</em> and this is a <strong>bold</strong> <a href="https://example.com">link</a>. But I must explain to you how all this mistaken idea of denouncing pleasure and praising pain was born and I will give you a complete account of the system, and expound the actual teachings of the great explorer of the truth, the master-builder of human happiness. No one rejects, dislikes, or avoids pleasure itself, because it is pleasure, but because those who do not know how to pursue pleasure rationally encounter consequences that are extremely painful.</li>
-<li>Did that. Nor again is there anyone who loves or pursues or desires to obtain pain of itself, because it is pain, but because occasionally circumstances occur in which toil and pain can procure him some great pleasure.</li>
-</ul>
-<h2>Boğaziçi University, BS in Mechanical Engineering</h2>
-<ul>
-<li>Sept. 2021</li>
-<li>Istanbul, Turkey</li>
-<li>Did <em>this</em> and this is a <strong>bold</strong> <a href="https://example.com">link</a>. But I must explain to you how all this mistaken idea of denouncing pleasure and praising pain was born and I will give you a complete account of the system, and expound the actual teachings of the great explorer of the truth, the master-builder of human happiness. No one rejects, dislikes, or avoids pleasure itself, because it is pleasure, but because those who do not know how to pursue pleasure rationally encounter consequences that are extremely painful.</li>
-<li>Did that. Nor again is there anyone who loves or pursues or desires to obtain pain of itself, because it is pain, but because occasionally circumstances occur in which toil and pain can procure him some great pleasure.</li>
-</ul>
-<h2>Boğaziçi University, BS in Mechanical Engineering</h2>
-<ul>
-<li>Sept. 2021</li>
-<li>Did <em>this</em> and this is a <strong>bold</strong> <a href="https://example.com">link</a>. But I must explain to you how all this mistaken idea of denouncing pleasure and praising pain was born and I will give you a complete account of the system, and expound the actual teachings of the great explorer of the truth, the master-builder of human happiness. No one rejects, dislikes, or avoids pleasure itself, because it is pleasure, but because those who do not know how to pursue pleasure rationally encounter consequences that are extremely painful.</li>
-<li>Did that. Nor again is there anyone who loves or pursues or desires to obtain pain of itself, because it is pain, but because occasionally circumstances occur in which toil and pain can procure him some great pleasure.</li>
-</ul>
-<h2>Boğaziçi University, BS in Mechanical Engineering</h2>
-<ul>
-<li>Sept. 2015 to June 2020 </li>
-<li>Istanbul, Turkey </li>
+<li>Sept. 2021</li>
+</ul>
+<h2>Boğaziçi University, Mechanical Engineering</h2>
+<ul>
+<li>Istanbul, Turkey</li>
+</ul>
+<h2>Boğaziçi University, Mechanical Engineering</h2>
+<ul>
+<li>Sept. 2015 to present</li>
+</ul>
+<h2>Boğaziçi University, Mechanical Engineering</h2>
+<ul>
+<li>June 2020</li>
+</ul>
+<h2>Boğaziçi University, Mechanical Engineering</h2>
+<ul>
+<li>Did <em>this</em> and this is a <strong>bold</strong> <a href="https://example.com">link</a>. But I must explain to you how all this mistaken idea of denouncing pleasure and praising pain was born and I will give you a complete account of the system, and expound the actual teachings of the great explorer of the truth, the master-builder of human happiness. No one rejects, dislikes, or avoids pleasure itself, because it is pleasure, but because those who do not know how to pursue pleasure rationally encounter consequences that are extremely painful.</li>
+<li>Did that. Nor again is there anyone who loves or pursues or desires to obtain pain of itself, because it is pain, but because occasionally circumstances occur in which toil and pain can procure him some great pleasure.</li>
+</ul>
+<h2>Boğaziçi University, BS in Mechanical Engineering</h2>
+<ul>
+<li>Sept. 2021</li>
+</ul>
+<h2>Boğaziçi University, BS in Mechanical Engineering</h2>
+<ul>
+<li>Istanbul, Turkey</li>
+</ul>
+<h2>Boğaziçi University, BS in Mechanical Engineering</h2>
+<ul>
+<li>Sept. 2015 to present</li>
+</ul>
+<h2>Boğaziçi University, BS in Mechanical Engineering</h2>
+<ul>
+<li>June 2020</li>
+</ul>
+<h2>Boğaziçi University, BS in Mechanical Engineering</h2>
+<ul>
+<li>Did <em>this</em> and this is a <strong>bold</strong> <a href="https://example.com">link</a>. But I must explain to you how all this mistaken idea of denouncing pleasure and praising pain was born and I will give you a complete account of the system, and expound the actual teachings of the great explorer of the truth, the master-builder of human happiness. No one rejects, dislikes, or avoids pleasure itself, because it is pleasure, but because those who do not know how to pursue pleasure rationally encounter consequences that are extremely painful.</li>
+<li>Did that. Nor again is there anyone who loves or pursues or desires to obtain pain of itself, because it is pain, but because occasionally circumstances occur in which toil and pain can procure him some great pleasure.</li>
+</ul>
+<h2>Boğaziçi University, Mechanical Engineering</h2>
+<ul>
+<li>Sept. 2021</li>
+<li>Istanbul, Turkey</li>
+</ul>
+<h2>Boğaziçi University, Mechanical Engineering</h2>
+<ul>
+<li>Sept. 2021</li>
+</ul>
+<h2>Boğaziçi University, Mechanical Engineering</h2>
+<ul>
+<li>Sept. 2021</li>
+</ul>
+<h2>Boğaziçi University, Mechanical Engineering</h2>
+<ul>
+<li>Sept. 2021</li>
+<li>Did <em>this</em> and this is a <strong>bold</strong> <a href="https://example.com">link</a>. But I must explain to you how all this mistaken idea of denouncing pleasure and praising pain was born and I will give you a complete account of the system, and expound the actual teachings of the great explorer of the truth, the master-builder of human happiness. No one rejects, dislikes, or avoids pleasure itself, because it is pleasure, but because those who do not know how to pursue pleasure rationally encounter consequences that are extremely painful.</li>
+<li>Did that. Nor again is there anyone who loves or pursues or desires to obtain pain of itself, because it is pain, but because occasionally circumstances occur in which toil and pain can procure him some great pleasure.</li>
+</ul>
+<h2>Boğaziçi University, Mechanical Engineering</h2>
+<ul>
+<li>Sept. 2015 to present</li>
+<li>Istanbul, Turkey</li>
+</ul>
+<h2>Boğaziçi University, Mechanical Engineering</h2>
+<ul>
+<li>June 2020</li>
+<li>Istanbul, Turkey</li>
+</ul>
+<h2>Boğaziçi University, Mechanical Engineering</h2>
+<ul>
+<li>Istanbul, Turkey</li>
+<li>Did <em>this</em> and this is a <strong>bold</strong> <a href="https://example.com">link</a>. But I must explain to you how all this mistaken idea of denouncing pleasure and praising pain was born and I will give you a complete account of the system, and expound the actual teachings of the great explorer of the truth, the master-builder of human happiness. No one rejects, dislikes, or avoids pleasure itself, because it is pleasure, but because those who do not know how to pursue pleasure rationally encounter consequences that are extremely painful.</li>
+<li>Did that. Nor again is there anyone who loves or pursues or desires to obtain pain of itself, because it is pain, but because occasionally circumstances occur in which toil and pain can procure him some great pleasure.</li>
+</ul>
+<h2>Boğaziçi University, Mechanical Engineering</h2>
+<ul>
+<li>Sept. 2015 to June 2020</li>
+</ul>
+<h2>Boğaziçi University, Mechanical Engineering</h2>
+<ul>
+<li>Sept. 2015 to present</li>
+<li>Did <em>this</em> and this is a <strong>bold</strong> <a href="https://example.com">link</a>. But I must explain to you how all this mistaken idea of denouncing pleasure and praising pain was born and I will give you a complete account of the system, and expound the actual teachings of the great explorer of the truth, the master-builder of human happiness. No one rejects, dislikes, or avoids pleasure itself, because it is pleasure, but because those who do not know how to pursue pleasure rationally encounter consequences that are extremely painful.</li>
+<li>Did that. Nor again is there anyone who loves or pursues or desires to obtain pain of itself, because it is pain, but because occasionally circumstances occur in which toil and pain can procure him some great pleasure.</li>
+</ul>
+<h2>Boğaziçi University, Mechanical Engineering</h2>
+<ul>
+<li>June 2020</li>
+<li>Did <em>this</em> and this is a <strong>bold</strong> <a href="https://example.com">link</a>. But I must explain to you how all this mistaken idea of denouncing pleasure and praising pain was born and I will give you a complete account of the system, and expound the actual teachings of the great explorer of the truth, the master-builder of human happiness. No one rejects, dislikes, or avoids pleasure itself, because it is pleasure, but because those who do not know how to pursue pleasure rationally encounter consequences that are extremely painful.</li>
+<li>Did that. Nor again is there anyone who loves or pursues or desires to obtain pain of itself, because it is pain, but because occasionally circumstances occur in which toil and pain can procure him some great pleasure.</li>
+</ul>
+<h2>Boğaziçi University, BS in Mechanical Engineering</h2>
+<ul>
+<li>Sept. 2021</li>
+<li>Istanbul, Turkey</li>
+</ul>
+<h2>Boğaziçi University, BS in Mechanical Engineering</h2>
+<ul>
+<li>Sept. 2021</li>
+</ul>
+<h2>Boğaziçi University, BS in Mechanical Engineering</h2>
+<ul>
+<li>Sept. 2021</li>
+</ul>
+<h2>Boğaziçi University, BS in Mechanical Engineering</h2>
+<ul>
+<li>Sept. 2021</li>
+<li>Did <em>this</em> and this is a <strong>bold</strong> <a href="https://example.com">link</a>. But I must explain to you how all this mistaken idea of denouncing pleasure and praising pain was born and I will give you a complete account of the system, and expound the actual teachings of the great explorer of the truth, the master-builder of human happiness. No one rejects, dislikes, or avoids pleasure itself, because it is pleasure, but because those who do not know how to pursue pleasure rationally encounter consequences that are extremely painful.</li>
+<li>Did that. Nor again is there anyone who loves or pursues or desires to obtain pain of itself, because it is pain, but because occasionally circumstances occur in which toil and pain can procure him some great pleasure.</li>
+</ul>
+<h2>Boğaziçi University, BS in Mechanical Engineering</h2>
+<ul>
+<li>Sept. 2015 to present</li>
+<li>Istanbul, Turkey</li>
+</ul>
+<h2>Boğaziçi University, BS in Mechanical Engineering</h2>
+<ul>
+<li>June 2020</li>
+<li>Istanbul, Turkey</li>
+</ul>
+<h2>Boğaziçi University, BS in Mechanical Engineering</h2>
+<ul>
+<li>Istanbul, Turkey</li>
+<li>Did <em>this</em> and this is a <strong>bold</strong> <a href="https://example.com">link</a>. But I must explain to you how all this mistaken idea of denouncing pleasure and praising pain was born and I will give you a complete account of the system, and expound the actual teachings of the great explorer of the truth, the master-builder of human happiness. No one rejects, dislikes, or avoids pleasure itself, because it is pleasure, but because those who do not know how to pursue pleasure rationally encounter consequences that are extremely painful.</li>
+<li>Did that. Nor again is there anyone who loves or pursues or desires to obtain pain of itself, because it is pain, but because occasionally circumstances occur in which toil and pain can procure him some great pleasure.</li>
+</ul>
+<h2>Boğaziçi University, BS in Mechanical Engineering</h2>
+<ul>
+<li>Sept. 2015 to June 2020</li>
+</ul>
+<h2>Boğaziçi University, BS in Mechanical Engineering</h2>
+<ul>
+<li>Sept. 2015 to present</li>
+<li>Did <em>this</em> and this is a <strong>bold</strong> <a href="https://example.com">link</a>. But I must explain to you how all this mistaken idea of denouncing pleasure and praising pain was born and I will give you a complete account of the system, and expound the actual teachings of the great explorer of the truth, the master-builder of human happiness. No one rejects, dislikes, or avoids pleasure itself, because it is pleasure, but because those who do not know how to pursue pleasure rationally encounter consequences that are extremely painful.</li>
+<li>Did that. Nor again is there anyone who loves or pursues or desires to obtain pain of itself, because it is pain, but because occasionally circumstances occur in which toil and pain can procure him some great pleasure.</li>
+</ul>
+<h2>Boğaziçi University, BS in Mechanical Engineering</h2>
+<ul>
+<li>June 2020</li>
+<li>Did <em>this</em> and this is a <strong>bold</strong> <a href="https://example.com">link</a>. But I must explain to you how all this mistaken idea of denouncing pleasure and praising pain was born and I will give you a complete account of the system, and expound the actual teachings of the great explorer of the truth, the master-builder of human happiness. No one rejects, dislikes, or avoids pleasure itself, because it is pleasure, but because those who do not know how to pursue pleasure rationally encounter consequences that are extremely painful.</li>
+<li>Did that. Nor again is there anyone who loves or pursues or desires to obtain pain of itself, because it is pain, but because occasionally circumstances occur in which toil and pain can procure him some great pleasure.</li>
+</ul>
+<h2>Boğaziçi University, Mechanical Engineering</h2>
+<ul>
+<li>Sept. 2021</li>
+<li>Istanbul, Turkey</li>
+</ul>
+<h2>Boğaziçi University, Mechanical Engineering</h2>
+<ul>
+<li>Sept. 2021</li>
+<li>Istanbul, Turkey</li>
+</ul>
+<h2>Boğaziçi University, Mechanical Engineering</h2>
+<ul>
+<li>Sept. 2021</li>
+<li>Istanbul, Turkey</li>
+<li>Did <em>this</em> and this is a <strong>bold</strong> <a href="https://example.com">link</a>. But I must explain to you how all this mistaken idea of denouncing pleasure and praising pain was born and I will give you a complete account of the system, and expound the actual teachings of the great explorer of the truth, the master-builder of human happiness. No one rejects, dislikes, or avoids pleasure itself, because it is pleasure, but because those who do not know how to pursue pleasure rationally encounter consequences that are extremely painful.</li>
+<li>Did that. Nor again is there anyone who loves or pursues or desires to obtain pain of itself, because it is pain, but because occasionally circumstances occur in which toil and pain can procure him some great pleasure.</li>
+</ul>
+<h2>Boğaziçi University, Mechanical Engineering</h2>
+<ul>
+<li>Sept. 2021</li>
+</ul>
+<h2>Boğaziçi University, Mechanical Engineering</h2>
+<ul>
+<li>Sept. 2021</li>
+<li>Did <em>this</em> and this is a <strong>bold</strong> <a href="https://example.com">link</a>. But I must explain to you how all this mistaken idea of denouncing pleasure and praising pain was born and I will give you a complete account of the system, and expound the actual teachings of the great explorer of the truth, the master-builder of human happiness. No one rejects, dislikes, or avoids pleasure itself, because it is pleasure, but because those who do not know how to pursue pleasure rationally encounter consequences that are extremely painful.</li>
+<li>Did that. Nor again is there anyone who loves or pursues or desires to obtain pain of itself, because it is pain, but because occasionally circumstances occur in which toil and pain can procure him some great pleasure.</li>
+</ul>
+<h2>Boğaziçi University, Mechanical Engineering</h2>
+<ul>
+<li>Sept. 2021</li>
+<li>Did <em>this</em> and this is a <strong>bold</strong> <a href="https://example.com">link</a>. But I must explain to you how all this mistaken idea of denouncing pleasure and praising pain was born and I will give you a complete account of the system, and expound the actual teachings of the great explorer of the truth, the master-builder of human happiness. No one rejects, dislikes, or avoids pleasure itself, because it is pleasure, but because those who do not know how to pursue pleasure rationally encounter consequences that are extremely painful.</li>
+<li>Did that. Nor again is there anyone who loves or pursues or desires to obtain pain of itself, because it is pain, but because occasionally circumstances occur in which toil and pain can procure him some great pleasure.</li>
+</ul>
+<h2>Boğaziçi University, Mechanical Engineering</h2>
+<ul>
+<li>Sept. 2015 to June 2020</li>
+<li>Istanbul, Turkey</li>
+</ul>
+<h2>Boğaziçi University, Mechanical Engineering</h2>
+<ul>
+<li>Sept. 2015 to present</li>
+<li>Istanbul, Turkey</li>
+<li>Did <em>this</em> and this is a <strong>bold</strong> <a href="https://example.com">link</a>. But I must explain to you how all this mistaken idea of denouncing pleasure and praising pain was born and I will give you a complete account of the system, and expound the actual teachings of the great explorer of the truth, the master-builder of human happiness. No one rejects, dislikes, or avoids pleasure itself, because it is pleasure, but because those who do not know how to pursue pleasure rationally encounter consequences that are extremely painful.</li>
+<li>Did that. Nor again is there anyone who loves or pursues or desires to obtain pain of itself, because it is pain, but because occasionally circumstances occur in which toil and pain can procure him some great pleasure.</li>
+</ul>
+<h2>Boğaziçi University, Mechanical Engineering</h2>
+<ul>
+<li>June 2020</li>
+<li>Istanbul, Turkey</li>
+<li>Did <em>this</em> and this is a <strong>bold</strong> <a href="https://example.com">link</a>. But I must explain to you how all this mistaken idea of denouncing pleasure and praising pain was born and I will give you a complete account of the system, and expound the actual teachings of the great explorer of the truth, the master-builder of human happiness. No one rejects, dislikes, or avoids pleasure itself, because it is pleasure, but because those who do not know how to pursue pleasure rationally encounter consequences that are extremely painful.</li>
+<li>Did that. Nor again is there anyone who loves or pursues or desires to obtain pain of itself, because it is pain, but because occasionally circumstances occur in which toil and pain can procure him some great pleasure.</li>
+</ul>
+<h2>Boğaziçi University, Mechanical Engineering</h2>
+<ul>
+<li>Sept. 2015 to June 2020</li>
+<li>Did <em>this</em> and this is a <strong>bold</strong> <a href="https://example.com">link</a>. But I must explain to you how all this mistaken idea of denouncing pleasure and praising pain was born and I will give you a complete account of the system, and expound the actual teachings of the great explorer of the truth, the master-builder of human happiness. No one rejects, dislikes, or avoids pleasure itself, because it is pleasure, but because those who do not know how to pursue pleasure rationally encounter consequences that are extremely painful.</li>
+<li>Did that. Nor again is there anyone who loves or pursues or desires to obtain pain of itself, because it is pain, but because occasionally circumstances occur in which toil and pain can procure him some great pleasure.</li>
+</ul>
+<h2>Boğaziçi University, BS in Mechanical Engineering</h2>
+<ul>
+<li>Sept. 2021</li>
+<li>Istanbul, Turkey</li>
+</ul>
+<h2>Boğaziçi University, BS in Mechanical Engineering</h2>
+<ul>
+<li>Sept. 2021</li>
+<li>Istanbul, Turkey</li>
+</ul>
+<h2>Boğaziçi University, BS in Mechanical Engineering</h2>
+<ul>
+<li>Sept. 2021</li>
+<li>Istanbul, Turkey</li>
+<li>Did <em>this</em> and this is a <strong>bold</strong> <a href="https://example.com">link</a>. But I must explain to you how all this mistaken idea of denouncing pleasure and praising pain was born and I will give you a complete account of the system, and expound the actual teachings of the great explorer of the truth, the master-builder of human happiness. No one rejects, dislikes, or avoids pleasure itself, because it is pleasure, but because those who do not know how to pursue pleasure rationally encounter consequences that are extremely painful.</li>
+<li>Did that. Nor again is there anyone who loves or pursues or desires to obtain pain of itself, because it is pain, but because occasionally circumstances occur in which toil and pain can procure him some great pleasure.</li>
+</ul>
+<h2>Boğaziçi University, BS in Mechanical Engineering</h2>
+<ul>
+<li>Sept. 2021</li>
+</ul>
+<h2>Boğaziçi University, BS in Mechanical Engineering</h2>
+<ul>
+<li>Sept. 2021</li>
+<li>Did <em>this</em> and this is a <strong>bold</strong> <a href="https://example.com">link</a>. But I must explain to you how all this mistaken idea of denouncing pleasure and praising pain was born and I will give you a complete account of the system, and expound the actual teachings of the great explorer of the truth, the master-builder of human happiness. No one rejects, dislikes, or avoids pleasure itself, because it is pleasure, but because those who do not know how to pursue pleasure rationally encounter consequences that are extremely painful.</li>
+<li>Did that. Nor again is there anyone who loves or pursues or desires to obtain pain of itself, because it is pain, but because occasionally circumstances occur in which toil and pain can procure him some great pleasure.</li>
+</ul>
+<h2>Boğaziçi University, BS in Mechanical Engineering</h2>
+<ul>
+<li>Sept. 2021</li>
+<li>Did <em>this</em> and this is a <strong>bold</strong> <a href="https://example.com">link</a>. But I must explain to you how all this mistaken idea of denouncing pleasure and praising pain was born and I will give you a complete account of the system, and expound the actual teachings of the great explorer of the truth, the master-builder of human happiness. No one rejects, dislikes, or avoids pleasure itself, because it is pleasure, but because those who do not know how to pursue pleasure rationally encounter consequences that are extremely painful.</li>
+<li>Did that. Nor again is there anyone who loves or pursues or desires to obtain pain of itself, because it is pain, but because occasionally circumstances occur in which toil and pain can procure him some great pleasure.</li>
+</ul>
+<h2>Boğaziçi University, BS in Mechanical Engineering</h2>
+<ul>
+<li>Sept. 2015 to June 2020</li>
+<li>Istanbul, Turkey</li>
+</ul>
+<h2>Boğaziçi University, BS in Mechanical Engineering</h2>
+<ul>
+<li>Sept. 2015 to present</li>
+<li>Istanbul, Turkey</li>
+<li>Did <em>this</em> and this is a <strong>bold</strong> <a href="https://example.com">link</a>. But I must explain to you how all this mistaken idea of denouncing pleasure and praising pain was born and I will give you a complete account of the system, and expound the actual teachings of the great explorer of the truth, the master-builder of human happiness. No one rejects, dislikes, or avoids pleasure itself, because it is pleasure, but because those who do not know how to pursue pleasure rationally encounter consequences that are extremely painful.</li>
+<li>Did that. Nor again is there anyone who loves or pursues or desires to obtain pain of itself, because it is pain, but because occasionally circumstances occur in which toil and pain can procure him some great pleasure.</li>
+</ul>
+<h2>Boğaziçi University, BS in Mechanical Engineering</h2>
+<ul>
+<li>June 2020</li>
+<li>Istanbul, Turkey</li>
+<li>Did <em>this</em> and this is a <strong>bold</strong> <a href="https://example.com">link</a>. But I must explain to you how all this mistaken idea of denouncing pleasure and praising pain was born and I will give you a complete account of the system, and expound the actual teachings of the great explorer of the truth, the master-builder of human happiness. No one rejects, dislikes, or avoids pleasure itself, because it is pleasure, but because those who do not know how to pursue pleasure rationally encounter consequences that are extremely painful.</li>
+<li>Did that. Nor again is there anyone who loves or pursues or desires to obtain pain of itself, because it is pain, but because occasionally circumstances occur in which toil and pain can procure him some great pleasure.</li>
+</ul>
+<h2>Boğaziçi University, BS in Mechanical Engineering</h2>
+<ul>
+<li>Sept. 2015 to June 2020</li>
+<li>Did <em>this</em> and this is a <strong>bold</strong> <a href="https://example.com">link</a>. But I must explain to you how all this mistaken idea of denouncing pleasure and praising pain was born and I will give you a complete account of the system, and expound the actual teachings of the great explorer of the truth, the master-builder of human happiness. No one rejects, dislikes, or avoids pleasure itself, because it is pleasure, but because those who do not know how to pursue pleasure rationally encounter consequences that are extremely painful.</li>
+<li>Did that. Nor again is there anyone who loves or pursues or desires to obtain pain of itself, because it is pain, but because occasionally circumstances occur in which toil and pain can procure him some great pleasure.</li>
+</ul>
+<h2>Boğaziçi University, Mechanical Engineering</h2>
+<ul>
+<li>Sept. 2021</li>
+<li>Istanbul, Turkey</li>
+</ul>
+<h2>Boğaziçi University, Mechanical Engineering</h2>
+<ul>
+<li>Sept. 2021</li>
+<li>Istanbul, Turkey</li>
+<li>Did <em>this</em> and this is a <strong>bold</strong> <a href="https://example.com">link</a>. But I must explain to you how all this mistaken idea of denouncing pleasure and praising pain was born and I will give you a complete account of the system, and expound the actual teachings of the great explorer of the truth, the master-builder of human happiness. No one rejects, dislikes, or avoids pleasure itself, because it is pleasure, but because those who do not know how to pursue pleasure rationally encounter consequences that are extremely painful.</li>
+<li>Did that. Nor again is there anyone who loves or pursues or desires to obtain pain of itself, because it is pain, but because occasionally circumstances occur in which toil and pain can procure him some great pleasure.</li>
+</ul>
+<h2>Boğaziçi University, Mechanical Engineering</h2>
+<ul>
+<li>Sept. 2021</li>
+<li>Istanbul, Turkey</li>
+<li>Did <em>this</em> and this is a <strong>bold</strong> <a href="https://example.com">link</a>. But I must explain to you how all this mistaken idea of denouncing pleasure and praising pain was born and I will give you a complete account of the system, and expound the actual teachings of the great explorer of the truth, the master-builder of human happiness. No one rejects, dislikes, or avoids pleasure itself, because it is pleasure, but because those who do not know how to pursue pleasure rationally encounter consequences that are extremely painful.</li>
+<li>Did that. Nor again is there anyone who loves or pursues or desires to obtain pain of itself, because it is pain, but because occasionally circumstances occur in which toil and pain can procure him some great pleasure.</li>
+</ul>
+<h2>Boğaziçi University, Mechanical Engineering</h2>
+<ul>
+<li>Sept. 2021</li>
+<li>Did <em>this</em> and this is a <strong>bold</strong> <a href="https://example.com">link</a>. But I must explain to you how all this mistaken idea of denouncing pleasure and praising pain was born and I will give you a complete account of the system, and expound the actual teachings of the great explorer of the truth, the master-builder of human happiness. No one rejects, dislikes, or avoids pleasure itself, because it is pleasure, but because those who do not know how to pursue pleasure rationally encounter consequences that are extremely painful.</li>
+<li>Did that. Nor again is there anyone who loves or pursues or desires to obtain pain of itself, because it is pain, but because occasionally circumstances occur in which toil and pain can procure him some great pleasure.</li>
+</ul>
+<h2>Boğaziçi University, Mechanical Engineering</h2>
+<ul>
+<li>Sept. 2015 to June 2020</li>
+<li>Istanbul, Turkey</li>
+<li>Did <em>this</em> and this is a <strong>bold</strong> <a href="https://example.com">link</a>. But I must explain to you how all this mistaken idea of denouncing pleasure and praising pain was born and I will give you a complete account of the system, and expound the actual teachings of the great explorer of the truth, the master-builder of human happiness. No one rejects, dislikes, or avoids pleasure itself, because it is pleasure, but because those who do not know how to pursue pleasure rationally encounter consequences that are extremely painful.</li>
+<li>Did that. Nor again is there anyone who loves or pursues or desires to obtain pain of itself, because it is pain, but because occasionally circumstances occur in which toil and pain can procure him some great pleasure.</li>
+</ul>
+<h2>Boğaziçi University, BS in Mechanical Engineering</h2>
+<ul>
+<li>Sept. 2021</li>
+<li>Istanbul, Turkey</li>
+</ul>
+<h2>Boğaziçi University, BS in Mechanical Engineering</h2>
+<ul>
+<li>Sept. 2021</li>
+<li>Istanbul, Turkey</li>
+<li>Did <em>this</em> and this is a <strong>bold</strong> <a href="https://example.com">link</a>. But I must explain to you how all this mistaken idea of denouncing pleasure and praising pain was born and I will give you a complete account of the system, and expound the actual teachings of the great explorer of the truth, the master-builder of human happiness. No one rejects, dislikes, or avoids pleasure itself, because it is pleasure, but because those who do not know how to pursue pleasure rationally encounter consequences that are extremely painful.</li>
+<li>Did that. Nor again is there anyone who loves or pursues or desires to obtain pain of itself, because it is pain, but because occasionally circumstances occur in which toil and pain can procure him some great pleasure.</li>
+</ul>
+<h2>Boğaziçi University, BS in Mechanical Engineering</h2>
+<ul>
+<li>Sept. 2021</li>
+<li>Istanbul, Turkey</li>
+<li>Did <em>this</em> and this is a <strong>bold</strong> <a href="https://example.com">link</a>. But I must explain to you how all this mistaken idea of denouncing pleasure and praising pain was born and I will give you a complete account of the system, and expound the actual teachings of the great explorer of the truth, the master-builder of human happiness. No one rejects, dislikes, or avoids pleasure itself, because it is pleasure, but because those who do not know how to pursue pleasure rationally encounter consequences that are extremely painful.</li>
+<li>Did that. Nor again is there anyone who loves or pursues or desires to obtain pain of itself, because it is pain, but because occasionally circumstances occur in which toil and pain can procure him some great pleasure.</li>
+</ul>
+<h2>Boğaziçi University, BS in Mechanical Engineering</h2>
+<ul>
+<li>Sept. 2021</li>
+<li>Did <em>this</em> and this is a <strong>bold</strong> <a href="https://example.com">link</a>. But I must explain to you how all this mistaken idea of denouncing pleasure and praising pain was born and I will give you a complete account of the system, and expound the actual teachings of the great explorer of the truth, the master-builder of human happiness. No one rejects, dislikes, or avoids pleasure itself, because it is pleasure, but because those who do not know how to pursue pleasure rationally encounter consequences that are extremely painful.</li>
+<li>Did that. Nor again is there anyone who loves or pursues or desires to obtain pain of itself, because it is pain, but because occasionally circumstances occur in which toil and pain can procure him some great pleasure.</li>
+</ul>
+<h2>Boğaziçi University, BS in Mechanical Engineering</h2>
+<ul>
+<li>Sept. 2015 to June 2020</li>
+<li>Istanbul, Turkey</li>
 <li>Did <em>this</em> and this is a <strong>bold</strong> <a href="https://example.com">link</a>. But I must explain to you how all this mistaken idea of denouncing pleasure and praising pain was born and I will give you a complete account of the system, and expound the actual teachings of the great explorer of the truth, the master-builder of human happiness. No one rejects, dislikes, or avoids pleasure itself, because it is pleasure, but because those who do not know how to pursue pleasure rationally encounter consequences that are extremely painful.</li>
 <li>Did that. Nor again is there anyone who loves or pursues or desires to obtain pain of itself, because it is pain, but because occasionally circumstances occur in which toil and pain can procure him some great pleasure.</li>
 </ul>
@@ -976,268 +573,164 @@
 <h2>My Project</h2>
 <h2>My Project</h2>
 <ul>
-<<<<<<< HEAD
-<li>Sept. 2021 </li>
-</ul>
-<h2>My Project</h2>
-<ul>
-<li>Istanbul, Turkey </li>
-</ul>
-<h2>My Project</h2>
-<ul>
-<li>Sept. 2015 to present </li>
-</ul>
-<h2>My Project</h2>
-<ul>
-<li>June 2020 </li>
-=======
-<li>Istanbul, Turkey</li>
-</ul>
-<h2>My Project</h2>
-<ul>
-<li>Sept. 2015 to present</li>
-</ul>
-<h2>My Project</h2>
-<ul>
-<li>June 2020</li>
-</ul>
-<h2>My Project</h2>
-<ul>
-<li>Sept. 2021</li>
->>>>>>> 15dfbb7a
-</ul>
-<h2>My Project</h2>
-<ul>
-<li>Did <em>this</em> and this is a <strong>bold</strong> <a href="https://example.com">link</a>. But I must explain to you how all this mistaken idea of denouncing pleasure and praising pain was born and I will give you a complete account of the system, and expound the actual teachings of the great explorer of the truth, the master-builder of human happiness. No one rejects, dislikes, or avoids pleasure itself, because it is pleasure, but because those who do not know how to pursue pleasure rationally encounter consequences that are extremely painful.</li>
-<li>Did that. Nor again is there anyone who loves or pursues or desires to obtain pain of itself, because it is pain, but because occasionally circumstances occur in which toil and pain can procure him some great pleasure.</li>
-</ul>
-<h2>My Project</h2>
-<ul>
-<<<<<<< HEAD
-<li>Sept. 2021 - Istanbul, Turkey </li>
-</ul>
-<h2>My Project</h2>
-<ul>
-<li>Sept. 2021 </li>
-</ul>
-<h2>My Project</h2>
-<ul>
-<li>Sept. 2021 </li>
-</ul>
-<h2>My Project</h2>
-<ul>
-<li>Sept. 2021 - Did <em>this</em> and this is a <strong>bold</strong> <a href="https://example.com">link</a>. But I must explain to you how all this mistaken idea of denouncing pleasure and praising pain was born and I will give you a complete account of the system, and expound the actual teachings of the great explorer of the truth, the master-builder of human happiness. No one rejects, dislikes, or avoids pleasure itself, because it is pleasure, but because those who do not know how to pursue pleasure rationally encounter consequences that are extremely painful.</li>
-=======
-<li>Sept. 2015 to present</li>
-<li>Istanbul, Turkey</li>
-</ul>
-<h2>My Project</h2>
-<ul>
-<li>June 2020</li>
-<li>Istanbul, Turkey</li>
-</ul>
-<h2>My Project</h2>
-<ul>
-<li>Sept. 2021</li>
-<li>Istanbul, Turkey</li>
-</ul>
-<h2>My Project</h2>
-<ul>
-<li>Istanbul, Turkey</li>
-<li>Did <em>this</em> and this is a <strong>bold</strong> <a href="https://example.com">link</a>. But I must explain to you how all this mistaken idea of denouncing pleasure and praising pain was born and I will give you a complete account of the system, and expound the actual teachings of the great explorer of the truth, the master-builder of human happiness. No one rejects, dislikes, or avoids pleasure itself, because it is pleasure, but because those who do not know how to pursue pleasure rationally encounter consequences that are extremely painful.</li>
->>>>>>> 15dfbb7a
-<li>Did that. Nor again is there anyone who loves or pursues or desires to obtain pain of itself, because it is pain, but because occasionally circumstances occur in which toil and pain can procure him some great pleasure.</li>
-</ul>
-<h2>My Project</h2>
-<ul>
-<<<<<<< HEAD
-<li>Sept. 2015 to present - Istanbul, Turkey </li>
-</ul>
-<h2>My Project</h2>
-<ul>
-<li>June 2020 - Istanbul, Turkey </li>
-</ul>
-<h2>My Project</h2>
-<ul>
-<li>Istanbul, Turkey - Did <em>this</em> and this is a <strong>bold</strong> <a href="https://example.com">link</a>. But I must explain to you how all this mistaken idea of denouncing pleasure and praising pain was born and I will give you a complete account of the system, and expound the actual teachings of the great explorer of the truth, the master-builder of human happiness. No one rejects, dislikes, or avoids pleasure itself, because it is pleasure, but because those who do not know how to pursue pleasure rationally encounter consequences that are extremely painful.</li>
-=======
-<li>Sept. 2015 to June 2020</li>
-</ul>
-<h2>My Project</h2>
-<ul>
-<li>Sept. 2021</li>
-</ul>
-<h2>My Project</h2>
-<ul>
-<li>Sept. 2015 to present</li>
-<li>Did <em>this</em> and this is a <strong>bold</strong> <a href="https://example.com">link</a>. But I must explain to you how all this mistaken idea of denouncing pleasure and praising pain was born and I will give you a complete account of the system, and expound the actual teachings of the great explorer of the truth, the master-builder of human happiness. No one rejects, dislikes, or avoids pleasure itself, because it is pleasure, but because those who do not know how to pursue pleasure rationally encounter consequences that are extremely painful.</li>
->>>>>>> 15dfbb7a
-<li>Did that. Nor again is there anyone who loves or pursues or desires to obtain pain of itself, because it is pain, but because occasionally circumstances occur in which toil and pain can procure him some great pleasure.</li>
-</ul>
-<h2>My Project</h2>
-<ul>
-<<<<<<< HEAD
-<li>Sept. 2015 to June 2020 </li>
-</ul>
-<h2>My Project</h2>
-<ul>
-<li>Sept. 2015 to present - Did <em>this</em> and this is a <strong>bold</strong> <a href="https://example.com">link</a>. But I must explain to you how all this mistaken idea of denouncing pleasure and praising pain was born and I will give you a complete account of the system, and expound the actual teachings of the great explorer of the truth, the master-builder of human happiness. No one rejects, dislikes, or avoids pleasure itself, because it is pleasure, but because those who do not know how to pursue pleasure rationally encounter consequences that are extremely painful.</li>
-=======
-<li>Sept. 2021</li>
-</ul>
-<h2>My Project</h2>
-<ul>
-<li>June 2020</li>
-<li>Did <em>this</em> and this is a <strong>bold</strong> <a href="https://example.com">link</a>. But I must explain to you how all this mistaken idea of denouncing pleasure and praising pain was born and I will give you a complete account of the system, and expound the actual teachings of the great explorer of the truth, the master-builder of human happiness. No one rejects, dislikes, or avoids pleasure itself, because it is pleasure, but because those who do not know how to pursue pleasure rationally encounter consequences that are extremely painful.</li>
->>>>>>> 15dfbb7a
-<li>Did that. Nor again is there anyone who loves or pursues or desires to obtain pain of itself, because it is pain, but because occasionally circumstances occur in which toil and pain can procure him some great pleasure.</li>
-</ul>
-<h2>My Project</h2>
-<ul>
-<<<<<<< HEAD
-<li>June 2020 - Did <em>this</em> and this is a <strong>bold</strong> <a href="https://example.com">link</a>. But I must explain to you how all this mistaken idea of denouncing pleasure and praising pain was born and I will give you a complete account of the system, and expound the actual teachings of the great explorer of the truth, the master-builder of human happiness. No one rejects, dislikes, or avoids pleasure itself, because it is pleasure, but because those who do not know how to pursue pleasure rationally encounter consequences that are extremely painful.</li>
-=======
-<li>Sept. 2021</li>
-<li>Did <em>this</em> and this is a <strong>bold</strong> <a href="https://example.com">link</a>. But I must explain to you how all this mistaken idea of denouncing pleasure and praising pain was born and I will give you a complete account of the system, and expound the actual teachings of the great explorer of the truth, the master-builder of human happiness. No one rejects, dislikes, or avoids pleasure itself, because it is pleasure, but because those who do not know how to pursue pleasure rationally encounter consequences that are extremely painful.</li>
->>>>>>> 15dfbb7a
-<li>Did that. Nor again is there anyone who loves or pursues or desires to obtain pain of itself, because it is pain, but because occasionally circumstances occur in which toil and pain can procure him some great pleasure.</li>
-</ul>
-<h2>My Project</h2>
-<ul>
-<<<<<<< HEAD
-<li>Sept. 2021 - Istanbul, Turkey </li>
-=======
-<li>Sept. 2015 to June 2020</li>
-<li>Istanbul, Turkey</li>
->>>>>>> 15dfbb7a
-</ul>
-<h2>My Project</h2>
-<ul>
-<li>Sept. 2021</li>
-<li>Istanbul, Turkey</li>
-</ul>
-<h2>My Project</h2>
-<ul>
-<<<<<<< HEAD
-<li>Sept. 2021 - Istanbul, Turkey - Did <em>this</em> and this is a <strong>bold</strong> <a href="https://example.com">link</a>. But I must explain to you how all this mistaken idea of denouncing pleasure and praising pain was born and I will give you a complete account of the system, and expound the actual teachings of the great explorer of the truth, the master-builder of human happiness. No one rejects, dislikes, or avoids pleasure itself, because it is pleasure, but because those who do not know how to pursue pleasure rationally encounter consequences that are extremely painful.</li>
-=======
-<li>Sept. 2015 to present</li>
-<li>Istanbul, Turkey</li>
-<li>Did <em>this</em> and this is a <strong>bold</strong> <a href="https://example.com">link</a>. But I must explain to you how all this mistaken idea of denouncing pleasure and praising pain was born and I will give you a complete account of the system, and expound the actual teachings of the great explorer of the truth, the master-builder of human happiness. No one rejects, dislikes, or avoids pleasure itself, because it is pleasure, but because those who do not know how to pursue pleasure rationally encounter consequences that are extremely painful.</li>
->>>>>>> 15dfbb7a
-<li>Did that. Nor again is there anyone who loves or pursues or desires to obtain pain of itself, because it is pain, but because occasionally circumstances occur in which toil and pain can procure him some great pleasure.</li>
-</ul>
-<h2>My Project</h2>
-<ul>
-<<<<<<< HEAD
-<li>Sept. 2021 </li>
-</ul>
-<h2>My Project</h2>
-<ul>
-<li>Sept. 2021 - Did <em>this</em> and this is a <strong>bold</strong> <a href="https://example.com">link</a>. But I must explain to you how all this mistaken idea of denouncing pleasure and praising pain was born and I will give you a complete account of the system, and expound the actual teachings of the great explorer of the truth, the master-builder of human happiness. No one rejects, dislikes, or avoids pleasure itself, because it is pleasure, but because those who do not know how to pursue pleasure rationally encounter consequences that are extremely painful.</li>
-=======
-<li>Sept. 2021</li>
-<li>Istanbul, Turkey</li>
-</ul>
-<h2>My Project</h2>
-<ul>
-<li>June 2020</li>
-<li>Istanbul, Turkey</li>
-<li>Did <em>this</em> and this is a <strong>bold</strong> <a href="https://example.com">link</a>. But I must explain to you how all this mistaken idea of denouncing pleasure and praising pain was born and I will give you a complete account of the system, and expound the actual teachings of the great explorer of the truth, the master-builder of human happiness. No one rejects, dislikes, or avoids pleasure itself, because it is pleasure, but because those who do not know how to pursue pleasure rationally encounter consequences that are extremely painful.</li>
->>>>>>> 15dfbb7a
-<li>Did that. Nor again is there anyone who loves or pursues or desires to obtain pain of itself, because it is pain, but because occasionally circumstances occur in which toil and pain can procure him some great pleasure.</li>
-</ul>
-<h2>My Project</h2>
-<ul>
-<<<<<<< HEAD
-<li>Sept. 2021 - Did <em>this</em> and this is a <strong>bold</strong> <a href="https://example.com">link</a>. But I must explain to you how all this mistaken idea of denouncing pleasure and praising pain was born and I will give you a complete account of the system, and expound the actual teachings of the great explorer of the truth, the master-builder of human happiness. No one rejects, dislikes, or avoids pleasure itself, because it is pleasure, but because those who do not know how to pursue pleasure rationally encounter consequences that are extremely painful.</li>
-=======
-<li>Sept. 2021</li>
-<li>Istanbul, Turkey</li>
-<li>Did <em>this</em> and this is a <strong>bold</strong> <a href="https://example.com">link</a>. But I must explain to you how all this mistaken idea of denouncing pleasure and praising pain was born and I will give you a complete account of the system, and expound the actual teachings of the great explorer of the truth, the master-builder of human happiness. No one rejects, dislikes, or avoids pleasure itself, because it is pleasure, but because those who do not know how to pursue pleasure rationally encounter consequences that are extremely painful.</li>
->>>>>>> 15dfbb7a
-<li>Did that. Nor again is there anyone who loves or pursues or desires to obtain pain of itself, because it is pain, but because occasionally circumstances occur in which toil and pain can procure him some great pleasure.</li>
-</ul>
-<h2>My Project</h2>
-<ul>
-<<<<<<< HEAD
-<li>Sept. 2015 to June 2020 - Istanbul, Turkey </li>
-</ul>
-<h2>My Project</h2>
-<ul>
-<li>Sept. 2015 to present - Istanbul, Turkey - Did <em>this</em> and this is a <strong>bold</strong> <a href="https://example.com">link</a>. But I must explain to you how all this mistaken idea of denouncing pleasure and praising pain was born and I will give you a complete account of the system, and expound the actual teachings of the great explorer of the truth, the master-builder of human happiness. No one rejects, dislikes, or avoids pleasure itself, because it is pleasure, but because those who do not know how to pursue pleasure rationally encounter consequences that are extremely painful.</li>
-=======
-<li>Sept. 2021</li>
-</ul>
-<h2>My Project</h2>
-<ul>
-<li>Sept. 2015 to June 2020</li>
-<li>Did <em>this</em> and this is a <strong>bold</strong> <a href="https://example.com">link</a>. But I must explain to you how all this mistaken idea of denouncing pleasure and praising pain was born and I will give you a complete account of the system, and expound the actual teachings of the great explorer of the truth, the master-builder of human happiness. No one rejects, dislikes, or avoids pleasure itself, because it is pleasure, but because those who do not know how to pursue pleasure rationally encounter consequences that are extremely painful.</li>
->>>>>>> 15dfbb7a
-<li>Did that. Nor again is there anyone who loves or pursues or desires to obtain pain of itself, because it is pain, but because occasionally circumstances occur in which toil and pain can procure him some great pleasure.</li>
-</ul>
-<h2>My Project</h2>
-<ul>
-<<<<<<< HEAD
-<li>June 2020 - Istanbul, Turkey - Did <em>this</em> and this is a <strong>bold</strong> <a href="https://example.com">link</a>. But I must explain to you how all this mistaken idea of denouncing pleasure and praising pain was born and I will give you a complete account of the system, and expound the actual teachings of the great explorer of the truth, the master-builder of human happiness. No one rejects, dislikes, or avoids pleasure itself, because it is pleasure, but because those who do not know how to pursue pleasure rationally encounter consequences that are extremely painful.</li>
-=======
-<li>Sept. 2021</li>
-<li>Did <em>this</em> and this is a <strong>bold</strong> <a href="https://example.com">link</a>. But I must explain to you how all this mistaken idea of denouncing pleasure and praising pain was born and I will give you a complete account of the system, and expound the actual teachings of the great explorer of the truth, the master-builder of human happiness. No one rejects, dislikes, or avoids pleasure itself, because it is pleasure, but because those who do not know how to pursue pleasure rationally encounter consequences that are extremely painful.</li>
->>>>>>> 15dfbb7a
-<li>Did that. Nor again is there anyone who loves or pursues or desires to obtain pain of itself, because it is pain, but because occasionally circumstances occur in which toil and pain can procure him some great pleasure.</li>
-</ul>
-<h2>My Project</h2>
-<ul>
-<<<<<<< HEAD
-<li>Sept. 2015 to June 2020 - Did <em>this</em> and this is a <strong>bold</strong> <a href="https://example.com">link</a>. But I must explain to you how all this mistaken idea of denouncing pleasure and praising pain was born and I will give you a complete account of the system, and expound the actual teachings of the great explorer of the truth, the master-builder of human happiness. No one rejects, dislikes, or avoids pleasure itself, because it is pleasure, but because those who do not know how to pursue pleasure rationally encounter consequences that are extremely painful.</li>
-=======
-<li>Sept. 2021</li>
-<li>Did <em>this</em> and this is a <strong>bold</strong> <a href="https://example.com">link</a>. But I must explain to you how all this mistaken idea of denouncing pleasure and praising pain was born and I will give you a complete account of the system, and expound the actual teachings of the great explorer of the truth, the master-builder of human happiness. No one rejects, dislikes, or avoids pleasure itself, because it is pleasure, but because those who do not know how to pursue pleasure rationally encounter consequences that are extremely painful.</li>
->>>>>>> 15dfbb7a
-<li>Did that. Nor again is there anyone who loves or pursues or desires to obtain pain of itself, because it is pain, but because occasionally circumstances occur in which toil and pain can procure him some great pleasure.</li>
-</ul>
-<h2>My Project</h2>
-<ul>
-<li>Sept. 2021</li>
-<li>Istanbul, Turkey</li>
-</ul>
-<h2>My Project</h2>
-<ul>
-<<<<<<< HEAD
-<li>Sept. 2021 - Istanbul, Turkey - Did <em>this</em> and this is a <strong>bold</strong> <a href="https://example.com">link</a>. But I must explain to you how all this mistaken idea of denouncing pleasure and praising pain was born and I will give you a complete account of the system, and expound the actual teachings of the great explorer of the truth, the master-builder of human happiness. No one rejects, dislikes, or avoids pleasure itself, because it is pleasure, but because those who do not know how to pursue pleasure rationally encounter consequences that are extremely painful.</li>
-=======
-<li>Sept. 2015 to June 2020</li>
-<li>Istanbul, Turkey</li>
-<li>Did <em>this</em> and this is a <strong>bold</strong> <a href="https://example.com">link</a>. But I must explain to you how all this mistaken idea of denouncing pleasure and praising pain was born and I will give you a complete account of the system, and expound the actual teachings of the great explorer of the truth, the master-builder of human happiness. No one rejects, dislikes, or avoids pleasure itself, because it is pleasure, but because those who do not know how to pursue pleasure rationally encounter consequences that are extremely painful.</li>
->>>>>>> 15dfbb7a
-<li>Did that. Nor again is there anyone who loves or pursues or desires to obtain pain of itself, because it is pain, but because occasionally circumstances occur in which toil and pain can procure him some great pleasure.</li>
-</ul>
-<h2>My Project</h2>
-<ul>
-<li>Sept. 2021</li>
-<li>Istanbul, Turkey</li>
-<li>Did <em>this</em> and this is a <strong>bold</strong> <a href="https://example.com">link</a>. But I must explain to you how all this mistaken idea of denouncing pleasure and praising pain was born and I will give you a complete account of the system, and expound the actual teachings of the great explorer of the truth, the master-builder of human happiness. No one rejects, dislikes, or avoids pleasure itself, because it is pleasure, but because those who do not know how to pursue pleasure rationally encounter consequences that are extremely painful.</li>
-<li>Did that. Nor again is there anyone who loves or pursues or desires to obtain pain of itself, because it is pain, but because occasionally circumstances occur in which toil and pain can procure him some great pleasure.</li>
-</ul>
-<h2>My Project</h2>
-<ul>
-<<<<<<< HEAD
-<li>Sept. 2021 - Did <em>this</em> and this is a <strong>bold</strong> <a href="https://example.com">link</a>. But I must explain to you how all this mistaken idea of denouncing pleasure and praising pain was born and I will give you a complete account of the system, and expound the actual teachings of the great explorer of the truth, the master-builder of human happiness. No one rejects, dislikes, or avoids pleasure itself, because it is pleasure, but because those who do not know how to pursue pleasure rationally encounter consequences that are extremely painful.</li>
-=======
-<li>Sept. 2021</li>
-<li>Istanbul, Turkey</li>
-<li>Did <em>this</em> and this is a <strong>bold</strong> <a href="https://example.com">link</a>. But I must explain to you how all this mistaken idea of denouncing pleasure and praising pain was born and I will give you a complete account of the system, and expound the actual teachings of the great explorer of the truth, the master-builder of human happiness. No one rejects, dislikes, or avoids pleasure itself, because it is pleasure, but because those who do not know how to pursue pleasure rationally encounter consequences that are extremely painful.</li>
->>>>>>> 15dfbb7a
-<li>Did that. Nor again is there anyone who loves or pursues or desires to obtain pain of itself, because it is pain, but because occasionally circumstances occur in which toil and pain can procure him some great pleasure.</li>
-</ul>
-<h2>My Project</h2>
-<ul>
-<<<<<<< HEAD
-<li>Sept. 2015 to June 2020 - Istanbul, Turkey - Did <em>this</em> and this is a <strong>bold</strong> <a href="https://example.com">link</a>. But I must explain to you how all this mistaken idea of denouncing pleasure and praising pain was born and I will give you a complete account of the system, and expound the actual teachings of the great explorer of the truth, the master-builder of human happiness. No one rejects, dislikes, or avoids pleasure itself, because it is pleasure, but because those who do not know how to pursue pleasure rationally encounter consequences that are extremely painful.</li>
-=======
-<li>Sept. 2021</li>
-<li>Did <em>this</em> and this is a <strong>bold</strong> <a href="https://example.com">link</a>. But I must explain to you how all this mistaken idea of denouncing pleasure and praising pain was born and I will give you a complete account of the system, and expound the actual teachings of the great explorer of the truth, the master-builder of human happiness. No one rejects, dislikes, or avoids pleasure itself, because it is pleasure, but because those who do not know how to pursue pleasure rationally encounter consequences that are extremely painful.</li>
->>>>>>> 15dfbb7a
+<li>Sept. 2021</li>
+</ul>
+<h2>My Project</h2>
+<ul>
+<li>Istanbul, Turkey</li>
+</ul>
+<h2>My Project</h2>
+<ul>
+<li>Sept. 2015 to present</li>
+</ul>
+<h2>My Project</h2>
+<ul>
+<li>June 2020</li>
+</ul>
+<h2>My Project</h2>
+<ul>
+<li>Did <em>this</em> and this is a <strong>bold</strong> <a href="https://example.com">link</a>. But I must explain to you how all this mistaken idea of denouncing pleasure and praising pain was born and I will give you a complete account of the system, and expound the actual teachings of the great explorer of the truth, the master-builder of human happiness. No one rejects, dislikes, or avoids pleasure itself, because it is pleasure, but because those who do not know how to pursue pleasure rationally encounter consequences that are extremely painful.</li>
+<li>Did that. Nor again is there anyone who loves or pursues or desires to obtain pain of itself, because it is pain, but because occasionally circumstances occur in which toil and pain can procure him some great pleasure.</li>
+</ul>
+<h2>My Project</h2>
+<ul>
+<li>Sept. 2021</li>
+<li>Istanbul, Turkey</li>
+</ul>
+<h2>My Project</h2>
+<ul>
+<li>Sept. 2021</li>
+</ul>
+<h2>My Project</h2>
+<ul>
+<li>Sept. 2021</li>
+</ul>
+<h2>My Project</h2>
+<ul>
+<li>Sept. 2021</li>
+<li>Did <em>this</em> and this is a <strong>bold</strong> <a href="https://example.com">link</a>. But I must explain to you how all this mistaken idea of denouncing pleasure and praising pain was born and I will give you a complete account of the system, and expound the actual teachings of the great explorer of the truth, the master-builder of human happiness. No one rejects, dislikes, or avoids pleasure itself, because it is pleasure, but because those who do not know how to pursue pleasure rationally encounter consequences that are extremely painful.</li>
+<li>Did that. Nor again is there anyone who loves or pursues or desires to obtain pain of itself, because it is pain, but because occasionally circumstances occur in which toil and pain can procure him some great pleasure.</li>
+</ul>
+<h2>My Project</h2>
+<ul>
+<li>Sept. 2015 to present</li>
+<li>Istanbul, Turkey</li>
+</ul>
+<h2>My Project</h2>
+<ul>
+<li>June 2020</li>
+<li>Istanbul, Turkey</li>
+</ul>
+<h2>My Project</h2>
+<ul>
+<li>Istanbul, Turkey</li>
+<li>Did <em>this</em> and this is a <strong>bold</strong> <a href="https://example.com">link</a>. But I must explain to you how all this mistaken idea of denouncing pleasure and praising pain was born and I will give you a complete account of the system, and expound the actual teachings of the great explorer of the truth, the master-builder of human happiness. No one rejects, dislikes, or avoids pleasure itself, because it is pleasure, but because those who do not know how to pursue pleasure rationally encounter consequences that are extremely painful.</li>
+<li>Did that. Nor again is there anyone who loves or pursues or desires to obtain pain of itself, because it is pain, but because occasionally circumstances occur in which toil and pain can procure him some great pleasure.</li>
+</ul>
+<h2>My Project</h2>
+<ul>
+<li>Sept. 2015 to June 2020</li>
+</ul>
+<h2>My Project</h2>
+<ul>
+<li>Sept. 2015 to present</li>
+<li>Did <em>this</em> and this is a <strong>bold</strong> <a href="https://example.com">link</a>. But I must explain to you how all this mistaken idea of denouncing pleasure and praising pain was born and I will give you a complete account of the system, and expound the actual teachings of the great explorer of the truth, the master-builder of human happiness. No one rejects, dislikes, or avoids pleasure itself, because it is pleasure, but because those who do not know how to pursue pleasure rationally encounter consequences that are extremely painful.</li>
+<li>Did that. Nor again is there anyone who loves or pursues or desires to obtain pain of itself, because it is pain, but because occasionally circumstances occur in which toil and pain can procure him some great pleasure.</li>
+</ul>
+<h2>My Project</h2>
+<ul>
+<li>June 2020</li>
+<li>Did <em>this</em> and this is a <strong>bold</strong> <a href="https://example.com">link</a>. But I must explain to you how all this mistaken idea of denouncing pleasure and praising pain was born and I will give you a complete account of the system, and expound the actual teachings of the great explorer of the truth, the master-builder of human happiness. No one rejects, dislikes, or avoids pleasure itself, because it is pleasure, but because those who do not know how to pursue pleasure rationally encounter consequences that are extremely painful.</li>
+<li>Did that. Nor again is there anyone who loves or pursues or desires to obtain pain of itself, because it is pain, but because occasionally circumstances occur in which toil and pain can procure him some great pleasure.</li>
+</ul>
+<h2>My Project</h2>
+<ul>
+<li>Sept. 2021</li>
+<li>Istanbul, Turkey</li>
+</ul>
+<h2>My Project</h2>
+<ul>
+<li>Sept. 2021</li>
+<li>Istanbul, Turkey</li>
+</ul>
+<h2>My Project</h2>
+<ul>
+<li>Sept. 2021</li>
+<li>Istanbul, Turkey</li>
+<li>Did <em>this</em> and this is a <strong>bold</strong> <a href="https://example.com">link</a>. But I must explain to you how all this mistaken idea of denouncing pleasure and praising pain was born and I will give you a complete account of the system, and expound the actual teachings of the great explorer of the truth, the master-builder of human happiness. No one rejects, dislikes, or avoids pleasure itself, because it is pleasure, but because those who do not know how to pursue pleasure rationally encounter consequences that are extremely painful.</li>
+<li>Did that. Nor again is there anyone who loves or pursues or desires to obtain pain of itself, because it is pain, but because occasionally circumstances occur in which toil and pain can procure him some great pleasure.</li>
+</ul>
+<h2>My Project</h2>
+<ul>
+<li>Sept. 2021</li>
+</ul>
+<h2>My Project</h2>
+<ul>
+<li>Sept. 2021</li>
+<li>Did <em>this</em> and this is a <strong>bold</strong> <a href="https://example.com">link</a>. But I must explain to you how all this mistaken idea of denouncing pleasure and praising pain was born and I will give you a complete account of the system, and expound the actual teachings of the great explorer of the truth, the master-builder of human happiness. No one rejects, dislikes, or avoids pleasure itself, because it is pleasure, but because those who do not know how to pursue pleasure rationally encounter consequences that are extremely painful.</li>
+<li>Did that. Nor again is there anyone who loves or pursues or desires to obtain pain of itself, because it is pain, but because occasionally circumstances occur in which toil and pain can procure him some great pleasure.</li>
+</ul>
+<h2>My Project</h2>
+<ul>
+<li>Sept. 2021</li>
+<li>Did <em>this</em> and this is a <strong>bold</strong> <a href="https://example.com">link</a>. But I must explain to you how all this mistaken idea of denouncing pleasure and praising pain was born and I will give you a complete account of the system, and expound the actual teachings of the great explorer of the truth, the master-builder of human happiness. No one rejects, dislikes, or avoids pleasure itself, because it is pleasure, but because those who do not know how to pursue pleasure rationally encounter consequences that are extremely painful.</li>
+<li>Did that. Nor again is there anyone who loves or pursues or desires to obtain pain of itself, because it is pain, but because occasionally circumstances occur in which toil and pain can procure him some great pleasure.</li>
+</ul>
+<h2>My Project</h2>
+<ul>
+<li>Sept. 2015 to June 2020</li>
+<li>Istanbul, Turkey</li>
+</ul>
+<h2>My Project</h2>
+<ul>
+<li>Sept. 2015 to present</li>
+<li>Istanbul, Turkey</li>
+<li>Did <em>this</em> and this is a <strong>bold</strong> <a href="https://example.com">link</a>. But I must explain to you how all this mistaken idea of denouncing pleasure and praising pain was born and I will give you a complete account of the system, and expound the actual teachings of the great explorer of the truth, the master-builder of human happiness. No one rejects, dislikes, or avoids pleasure itself, because it is pleasure, but because those who do not know how to pursue pleasure rationally encounter consequences that are extremely painful.</li>
+<li>Did that. Nor again is there anyone who loves or pursues or desires to obtain pain of itself, because it is pain, but because occasionally circumstances occur in which toil and pain can procure him some great pleasure.</li>
+</ul>
+<h2>My Project</h2>
+<ul>
+<li>June 2020</li>
+<li>Istanbul, Turkey</li>
+<li>Did <em>this</em> and this is a <strong>bold</strong> <a href="https://example.com">link</a>. But I must explain to you how all this mistaken idea of denouncing pleasure and praising pain was born and I will give you a complete account of the system, and expound the actual teachings of the great explorer of the truth, the master-builder of human happiness. No one rejects, dislikes, or avoids pleasure itself, because it is pleasure, but because those who do not know how to pursue pleasure rationally encounter consequences that are extremely painful.</li>
+<li>Did that. Nor again is there anyone who loves or pursues or desires to obtain pain of itself, because it is pain, but because occasionally circumstances occur in which toil and pain can procure him some great pleasure.</li>
+</ul>
+<h2>My Project</h2>
+<ul>
+<li>Sept. 2015 to June 2020</li>
+<li>Did <em>this</em> and this is a <strong>bold</strong> <a href="https://example.com">link</a>. But I must explain to you how all this mistaken idea of denouncing pleasure and praising pain was born and I will give you a complete account of the system, and expound the actual teachings of the great explorer of the truth, the master-builder of human happiness. No one rejects, dislikes, or avoids pleasure itself, because it is pleasure, but because those who do not know how to pursue pleasure rationally encounter consequences that are extremely painful.</li>
+<li>Did that. Nor again is there anyone who loves or pursues or desires to obtain pain of itself, because it is pain, but because occasionally circumstances occur in which toil and pain can procure him some great pleasure.</li>
+</ul>
+<h2>My Project</h2>
+<ul>
+<li>Sept. 2021</li>
+<li>Istanbul, Turkey</li>
+</ul>
+<h2>My Project</h2>
+<ul>
+<li>Sept. 2021</li>
+<li>Istanbul, Turkey</li>
+<li>Did <em>this</em> and this is a <strong>bold</strong> <a href="https://example.com">link</a>. But I must explain to you how all this mistaken idea of denouncing pleasure and praising pain was born and I will give you a complete account of the system, and expound the actual teachings of the great explorer of the truth, the master-builder of human happiness. No one rejects, dislikes, or avoids pleasure itself, because it is pleasure, but because those who do not know how to pursue pleasure rationally encounter consequences that are extremely painful.</li>
+<li>Did that. Nor again is there anyone who loves or pursues or desires to obtain pain of itself, because it is pain, but because occasionally circumstances occur in which toil and pain can procure him some great pleasure.</li>
+</ul>
+<h2>My Project</h2>
+<ul>
+<li>Sept. 2021</li>
+<li>Istanbul, Turkey</li>
+<li>Did <em>this</em> and this is a <strong>bold</strong> <a href="https://example.com">link</a>. But I must explain to you how all this mistaken idea of denouncing pleasure and praising pain was born and I will give you a complete account of the system, and expound the actual teachings of the great explorer of the truth, the master-builder of human happiness. No one rejects, dislikes, or avoids pleasure itself, because it is pleasure, but because those who do not know how to pursue pleasure rationally encounter consequences that are extremely painful.</li>
+<li>Did that. Nor again is there anyone who loves or pursues or desires to obtain pain of itself, because it is pain, but because occasionally circumstances occur in which toil and pain can procure him some great pleasure.</li>
+</ul>
+<h2>My Project</h2>
+<ul>
+<li>Sept. 2021</li>
+<li>Did <em>this</em> and this is a <strong>bold</strong> <a href="https://example.com">link</a>. But I must explain to you how all this mistaken idea of denouncing pleasure and praising pain was born and I will give you a complete account of the system, and expound the actual teachings of the great explorer of the truth, the master-builder of human happiness. No one rejects, dislikes, or avoids pleasure itself, because it is pleasure, but because those who do not know how to pursue pleasure rationally encounter consequences that are extremely painful.</li>
+<li>Did that. Nor again is there anyone who loves or pursues or desires to obtain pain of itself, because it is pain, but because occasionally circumstances occur in which toil and pain can procure him some great pleasure.</li>
+</ul>
+<h2>My Project</h2>
+<ul>
+<li>Sept. 2015 to June 2020</li>
+<li>Istanbul, Turkey</li>
+<li>Did <em>this</em> and this is a <strong>bold</strong> <a href="https://example.com">link</a>. But I must explain to you how all this mistaken idea of denouncing pleasure and praising pain was born and I will give you a complete account of the system, and expound the actual teachings of the great explorer of the truth, the master-builder of human happiness. No one rejects, dislikes, or avoids pleasure itself, because it is pleasure, but because those who do not know how to pursue pleasure rationally encounter consequences that are extremely painful.</li>
 <li>Did that. Nor again is there anyone who loves or pursues or desires to obtain pain of itself, because it is pain, but because occasionally circumstances occur in which toil and pain can procure him some great pleasure.</li>
 </ul>
 <h2>My Project</h2>
