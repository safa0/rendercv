import unittest
import os
import json

from rendercv import data_model

from datetime import date as Date
from pydantic import ValidationError, HttpUrl


class TestDataModel(unittest.TestCase):
    def test_escape_latex_characters(self):
        tests = [
            {
                "input": "This is a string without LaTeX characters.",
                "expected": "This is a string without LaTeX characters.",
                "msg": "string without LaTeX characters",
            },
            {
                "input": r"asdf#asdf$asdf%asdf& ~ fd_ \ ^aa aa{ bb}",
                "expected": (
                    r"asdf\#asdf$asdf\%asdf\& \textasciitilde{} fd_ \ ^aa aa{ bb}"
                ),
                "msg": "string with LaTeX characters",
            },
        ]

        for test in tests:
            with self.subTest(msg=test["msg"]):
                result = data_model.escape_latex_characters(test["input"])
                self.assertEqual(result, test["expected"])

    def test_compute_time_span_string(self):
        # Valid inputs:
        tests = [
            {
                "start_date": Date(year=2020, month=1, day=1),
                "end_date": Date(year=2021, month=1, day=1),
                "expected": "1 year 1 month",
                "msg": "1 year 1 month",
            },
            {
                "start_date": Date(year=2020, month=1, day=1),
                "end_date": Date(year=2020, month=2, day=1),
                "expected": "1 month",
                "msg": "1 month",
            },
            {
                "start_date": Date(year=2020, month=1, day=1),
                "end_date": Date(year=2023, month=3, day=2),
                "expected": "3 years 2 months",
                "msg": "3 years 2 months",
            },
            {
                "start_date": Date(year=2020, month=1, day=1),
                "end_date": 2021,
                "expected": "1 year 1 month",
                "msg": "start_date and YYYY end_date",
            },
            {
                "start_date": 2020,
                "end_date": Date(year=2021, month=1, day=1),
                "expected": "1 year 1 month",
                "msg": "YYYY start_date and end_date",
            },
            {
                "start_date": 2020,
                "end_date": 2021,
                "expected": "1 year 1 month",
                "msg": "YYYY start_date and YYYY end_date",
            },
            {
                "start_date": None,
                "end_date": Date(year=2023, month=3, day=2),
                "expected": TypeError,
                "msg": "start_date is None",
            },
            {
                "start_date": Date(year=2020, month=1, day=1),
                "end_date": None,
                "expected": TypeError,
                "msg": "end_date is None",
            },
            {
                "start_date": 324,
                "end_date": "test",
                "expected": TypeError,
                "msg": "start_date and end_date are not dates",
            },
        ]

        for test in tests:
            with self.subTest(msg=test["msg"]):
                if isinstance(test["expected"], type):
                    if issubclass(test["expected"], Exception):
                        with self.assertRaises(test["expected"]):
                            data_model.compute_time_span_string(
                                test["start_date"], test["end_date"]
                            )
                else:
                    result = data_model.compute_time_span_string(
                        test["start_date"], test["end_date"]
                    )
                    self.assertEqual(result, test["expected"])

    def test_format_date(self):
        tests = [
            {
                "date": Date(year=2020, month=1, day=1),
                "expected": "Jan. 2020",
                "msg": "Jan. 2020",
            },
            {
                "date": Date(year=1983, month=12, day=1),
                "expected": "Dec. 1983",
                "msg": "Dec. 1983",
            },
            {
                "date": Date(year=2045, month=6, day=1),
                "expected": "June 2045",
                "msg": "June 2045",
            },
        ]

        for test in tests:
            with self.subTest(msg=test["msg"]):
                result = data_model.format_date(test["date"])
                self.assertEqual(result, test["expected"])

    def test_data_design_font(self):
        tests = [
            {"input": "SourceSans3", "expected": "SourceSans3", "msg": "valid font"},
            {
                "input": "InvalidFont",
                "expected": ValidationError,
                "msg": "invalid font",
            },
        ]

        for test in tests:
            with self.subTest(msg=test["msg"]):
                if isinstance(test["expected"], type):
                    if issubclass(test["expected"], Exception):
                        with self.assertRaises(test["expected"]):
                            data_model.Design(font=test["input"])
                else:
                    design = data_model.Design(font=test["input"])
                    self.assertEqual(design.font, test["expected"])

    def test_data_design_theme(self):
        tests = [
            {"input": "classic", "expected": "classic", "msg": "valid theme"},
            {
                "input": "InvalidTheme",
                "expected": ValidationError,
                "msg": "invalid theme",
            },
        ]

        for test in tests:
            with self.subTest(msg=test["msg"]):
                if isinstance(test["expected"], type):
                    if issubclass(test["expected"], Exception):
                        with self.assertRaises(test["expected"]):
                            data_model.Design(theme=test["input"])
                else:
                    design = data_model.Design(theme=test["input"])
                    self.assertEqual(design.theme, test["expected"])

    def test_data_design_show_timespan_in(self):
        # Valid show_timespan_in:
        input = {
            "design": {
                "options": {
                    "show_timespan_in": ["Work Experience"],
                }
            },
            "cv": {
                "name": "John Doe",
                "work_experience": [
                    {
                        "company": "My Company",
                        "position": "My Position",
                        "start_date": "2020-01-01",
                        "end_date": "2021-01-01",
                    }
                ],
            },
        }
        with self.subTest(msg="valid show_timespan_in"):
            data_model.RenderCVDataModel(**input)

        # Nonexistent show_timespan_in:
        del input["cv"]["work_experience"]
        with self.subTest(msg="nonexistent show_timespan_in"):
            with self.assertRaises(ValidationError):
                data_model.RenderCVDataModel(**input)

    def test_data_event_check_dates(self):
        # Inputs with valid dates:
        # All the combinations are tried. In valid dates:
        # Start dates can be 4 different things: YYYY-MM-DD, YYYY-MM, YYYY.
        # End dates can be 5 different things: YYYY-MM-DD, YYYY-MM, YYYY, or "present" or None.
        start_dates = [
            {
                "input": "2020-01-01",
                "expected": Date.fromisoformat("2020-01-01"),
            },
            {
                "input": "2020-01",
                "expected": Date.fromisoformat("2020-01-01"),
            },
            {
                "input": "2020",
                "expected": 2020,
            },
        ]

        end_dates = [
            {
                "input": "2021-01-01",
                "expected": Date.fromisoformat("2021-01-01"),
            },
            {
                "input": "2021-01",
                "expected": Date.fromisoformat("2021-01-01"),
            },
            {
                "input": "2021",
                "expected": 2021,
            },
            {
                "input": "present",
                "expected": "present",
            },
            {
                "input": None,
                "expected": "present",
            },
        ]

        combinations = [
            (start_date, end_date)
            for start_date in start_dates
            for end_date in end_dates
        ]
        for start_date, end_date in combinations:
            with self.subTest(
                msg=f"valid: {start_date['expected']} to {end_date['expected']}"
            ):
                event = data_model.Event(
                    start_date=start_date["input"], end_date=end_date["input"]
                )
                self.assertEqual(event.start_date, start_date["expected"])
                self.assertEqual(event.end_date, end_date["expected"])

        # Valid dates but edge cases:
        tests = [
            {
                "input": {
                    "start_date": None,
                    "end_date": None,
                    "date": "My Birthday",
                },
                "expected": {
                    "start_date": None,
                    "end_date": None,
                    "date": "My Birthday",
                },
                "msg": "valid: custom date only",
            },
            {
                "input": {
                    "start_date": None,
                    "end_date": None,
                    "date": "2020-01-01",
                },
                "expected": {
                    "start_date": None,
                    "end_date": None,
                    "date": Date.fromisoformat("2020-01-01"),
                },
                "msg": "valid: YYYY-MM-DD date only",
            },
            {
                "input": {
                    "start_date": "2020-01-01",
                    "end_date": "present",
                    "date": "My Birthday",
                },
                "expected": {
                    "start_date": Date.fromisoformat("2020-01-01"),
                    "end_date": "present",
                    "date": None,
                },
                "msg": "valid: start_date, end_date, and date",
            },
            {
                "input": {
                    "start_date": "2020-01-01",
                    "end_date": None,
                    "date": "My Birthday",
                },
                "expected": {
                    "start_date": None,
                    "end_date": None,
                    "date": "My Birthday",
                },
                "msg": "valid: start_date and date",
            },
            {
                "input": {
                    "start_date": None,
                    "end_date": "2020-01-01",
                    "date": "My Birthday",
                },
                "expected": {
                    "start_date": None,
                    "end_date": None,
                    "date": "My Birthday",
                },
                "msg": "valid: end_date and date",
            },
        ]

        for test in tests:
            with self.subTest(msg=test["msg"]):
                event = data_model.Event(**test["input"])
                self.assertEqual(event.start_date, test["expected"]["start_date"])
                self.assertEqual(event.end_date, test["expected"]["end_date"])
                self.assertEqual(event.date, test["expected"]["date"])

        # Inputs without dates:
        with self.subTest(msg="no dates"):
            event = data_model.Event(**{})
            self.assertEqual(event.start_date, None, msg="Start date is not correct.")
            self.assertEqual(event.end_date, None, msg="End date is not correct.")
            self.assertEqual(event.date, None, msg="Date is not correct.")

        # Invalid dates:
        tests = [
            {
                "input": {
                    "start_date": "2020-01-01",
                    "end_date": "2019-01-01",
                },
                "expected": ValidationError,
                "msg": "start_date > end_date",
            },
            {
                "input": {
                    "start_date": "2020-01-01",
                    "end_date": "2900-01-01",
                },
                "expected": ValidationError,
                "msg": "end_date > present",
            },
            {
                "input": {
                    "start_date": "invalid date",
                    "end_date": "invalid date",
                },
                "expected": ValidationError,
                "msg": "invalid start_date and end_date",
            },
            {
                "input": {
                    "start_date": "invalid date",
                    "end_date": "2020-01-01",
                },
                "expected": ValidationError,
                "msg": "invalid start_date",
            },
            {
                "input": {
                    "start_date": "2020-01-01",
                    "end_date": "invalid date",
                },
                "expected": ValidationError,
                "msg": "invalid end_date",
            },
        ]

        for test in tests:
            with self.subTest(msg=test["msg"]):
                with self.assertRaises(test["expected"]):
                    data_model.Event(**test["input"])

    def test_data_event_date_and_location_strings(self):
        tests = [
            {
                "input": {
                    "start_date": "2020-01-01",
                    "end_date": "2021-01-16",
                    "location": "My Location",
                },
                "expected_with_time_span": [
                    "My Location",
                    "Jan. 2020 to Jan. 2021",
                    "1 year 1 month",
                ],
                "expected_without_time_span": [
                    "My Location",
                    "Jan. 2020 to Jan. 2021",
                ],
                "msg": "start_date, end_date, and location are provided",
            },
            {
                "input": {
                    "date": "My Birthday",
                    "location": "My Location",
                },
                "expected_with_time_span": [
                    "My Location",
                    "My Birthday",
                ],
                "expected_without_time_span": [
                    "My Location",
                    "My Birthday",
                ],
                "msg": "date and location are provided",
            },
            {
                "input": {
                    "date": "2020-01-01",
                },
                "expected_with_time_span": [
                    "Jan. 2020",
                ],
                "expected_without_time_span": [
                    "Jan. 2020",
                ],
                "msg": "date is provided",
            },
            {
                "input": {
                    "start_date": "2020-01-01",
                    "end_date": "2021-01-16",
                },
                "expected_with_time_span": [
                    "Jan. 2020 to Jan. 2021",
                    "1 year 1 month",
                ],
                "expected_without_time_span": [
                    "Jan. 2020 to Jan. 2021",
                ],
                "msg": "start_date and end_date are provided",
            },
            {
                "input": {
                    "location": "My Location",
                },
                "expected_with_time_span": [
                    "My Location",
                ],
                "expected_without_time_span": [
                    "My Location",
                ],
                "msg": "location is provided",
            },
        ]

        for test in tests:
            with self.subTest(msg=test["msg"]):
                event = data_model.Event(**test["input"])
                result = event.date_and_location_strings_with_timespan
                self.assertEqual(result, test["expected_with_time_span"])

                result = event.date_and_location_strings_without_timespan
                self.assertEqual(result, test["expected_without_time_span"])

    def test_data_event_highlight_strings(self):
        tests = [
            {
                "highlights": [
                    "My Highlight 1",
                    "My Highlight 2",
                ],
                "expected": [
                    "My Highlight 1",
                    "My Highlight 2",
                ],
                "msg": "highlights are provided",
            },
            {
                "highlights": [],
                "expected": [],
                "msg": "highlights are not provided",
            },
        ]
<<<<<<< HEAD

        for test in tests:
            with self.subTest(msg=test["msg"]):
                event = data_model.Event(highlights=test["highlights"])
                result = event.highlight_strings
                self.assertEqual(result, test["expected"])

=======

        for test in tests:
            with self.subTest(msg=test["msg"]):
                event = data_model.Event(highlights=test["highlights"])
                result = event.highlight_strings
                self.assertEqual(result, test["expected"])

>>>>>>> 2454cc7a
    def test_data_event_markdown_url(self):
        tests = [
            {
                "url": "https://www.linkedin.com/in/username",
                "expected": "[view on LinkedIn](https://www.linkedin.com/in/username)",
                "msg": "LinkedIn link",
            },
            {
                "url": "https://www.github.com/sinaatalay",
                "expected": "[view on GitHub](https://www.github.com/sinaatalay)",
                "msg": "Github link",
            },
            {
                "url": "https://www.instagram.com/username",
                "expected": "[view on Instagram](https://www.instagram.com/username)",
                "msg": "Instagram link",
            },
            {
                "url": "https://www.youtube.com/",
                "expected": "[view on YouTube](https://www.youtube.com/)",
                "msg": "Youtube link",
            },
            {
                "url": "https://www.google.com/",
                "expected": "[view on my website](https://www.google.com/)",
                "msg": "Other links",
            },
        ]

        for test in tests:
            with self.subTest(msg=test["msg"]):
                event = data_model.Event(url=test["url"])
                result = event.markdown_url
                self.assertEqual(result, test["expected"])

    def test_data_event_month_and_year(self):
        tests = [
            {
                "input": {
                    "start_date": "2020-01-01",
                    "end_date": "2021-01-16",
                },
                "expected": None,
                "msg": "start_date and end_date are provided",
            },
            {
                "input": {
                    "date": "My Birthday",
                },
                "expected": "My Birthday",
                "msg": "custom date is provided",
            },
            {
                "input": {
                    "date": "2020-01-01",
                },
                "expected": "Jan. 2020",
                "msg": "date is provided",
            },
        ]

        for test in tests:
            with self.subTest(msg=test["msg"]):
                event = data_model.Event(**test["input"])
                result = event.month_and_year
                self.assertEqual(result, test["expected"])

    def test_data_education_entry_highlight_strings(self):
        tests = [
            {
                "input": {
                    "institution": "My Institution",
                    "area": "My Area",
                    "gpa": 3.5,
                    "highlights": [
                        "My Highlight 1",
                        "My Highlight 2",
                    ],
                },
                "expected": [
                    "GPA: 3.5",
                    "My Highlight 1",
                    "My Highlight 2",
                ],
                "msg": "gpa and highlights are provided",
            },
            {
                "input": {
                    "institution": "My Institution",
                    "area": "My Area",
                    "gpa": None,
                    "highlights": [
                        "My Highlight 1",
                        "My Highlight 2",
                    ],
                },
                "expected": [
                    "My Highlight 1",
                    "My Highlight 2",
                ],
                "msg": "gpa is not provided, but highlights are",
            },
            {
                "input": {
                    "institution": "My Institution",
                    "area": "My Area",
                    "gpa": 3.5,
                    "highlights": [],
                },
                "expected": [
                    "GPA: 3.5",
                ],
                "msg": "gpa is provided, but highlights are not",
            },
            {
                "input": {
                    "institution": "My Institution",
                    "area": "My Area",
                    "gpa": None,
                    "highlights": [],
                },
                "expected": [],
                "msg": "neither gpa nor highlights are provided",
            },
            {
                "input": {
                    "institution": "My Institution",
                    "area": "My Area",
                    "gpa": 3.5,
                    "transcript_url": "https://www.example.com/",
                    "highlights": None,
                },
                "expected": [
                    "GPA: 3.5 ([Transcript](https://www.example.com/))",
                ],
                "msg": "gpa and transcript_url are provided, but highlights are not",
            },
            {
                "input": {
                    "institution": "My Institution",
                    "area": "My Area",
                    "gpa": "3.5",
                    "transcript_url": "https://www.example.com/",
                    "highlights": [
                        "My Highlight 1",
                        "My Highlight 2",
                    ],
                },
                "expected": [
                    "GPA: 3.5 ([Transcript](https://www.example.com/))",
                    "My Highlight 1",
                    "My Highlight 2",
                ],
                "msg": "gpa, transcript_url, and highlights are provided",
            },
        ]

        for test in tests:
            with self.subTest(msg=test["msg"]):
                education = data_model.EducationEntry(**test["input"])
                result = education.highlight_strings
                self.assertEqual(result, test["expected"])

    def test_data_publication_entry_check_doi(self):
        # Invalid DOI:
        input = {
            "title": "My Publication",
            "authors": [
                "Author 1",
                "Author 2",
            ],
            "doi": "invalidDoi",
            "date": "2020-01-01",
        }
        with self.subTest(msg="invalid doi"):
            with self.assertRaises(ValidationError):
                data_model.PublicationEntry(**input)

        # Valid DOI:
        input = {
            "title": "My Publication",
            "authors": [
                "Author 1",
                "Author 2",
            ],
            "doi": "10.1103/PhysRevB.76.054309",
            "date": "2007-08-01",
        }
        with self.subTest(msg="valid doi"):
            publication_entry = data_model.PublicationEntry(**input)
            self.assertEqual(publication_entry.doi, input["doi"])

    def test_data_publication_entry_doi_url(self):
        input = {
            "title": "My Publication",
            "authors": [
                "Author 1",
                "Author 2",
            ],
            "doi": "10.1103/PhysRevB.76.054309",
            "date": "2007-08-01",
        }
        expected = "https://doi.org/10.1103/PhysRevB.76.054309"
        publication = data_model.PublicationEntry(**input)
        result = publication.doi_url
        self.assertEqual(result, expected)

    def test_data_connection_url(self):
        tests = [
            {
                "input": {
                    "name": "LinkedIn",
                    "value": "username",
                },
                "expected": "https://www.linkedin.com/in/username",
            },
            {
                "input": {
                    "name": "GitHub",
                    "value": "sinaatalay",
                },
                "expected": "https://www.github.com/sinaatalay",
            },
            {
                "input": {
                    "name": "Instagram",
                    "value": "username",
                },
                "expected": "https://www.instagram.com/username",
            },
            {
                "input": {
                    "name": "phone",
                    "value": "+909999999999",
                },
                "expected": "+909999999999",
            },
            {
                "input": {
                    "name": "email",
                    "value": "example@example.com",
                },
                "expected": "mailto:example@example.com",
            },
            {
                "input": {
                    "name": "website",
                    "value": "https://www.example.com/",
                },
                "expected": "https://www.example.com/",
            },
            {
                "input": {
                    "name": "location",
                    "value": "My Location",
                },
                "expected": None,
            },
        ]

        for test in tests:
            with self.subTest(msg=test["input"]["name"]):
                connection = data_model.Connection(**test["input"])
                result = connection.url
                self.assertEqual(result, test["expected"])

    def test_data_curriculum_vitae_connections(self):
        input = {
            "name": "John Doe",
            "location": "My Location",
            "phone": "+905559876543",
            "email": "john@doe.com",
            "website": "https://www.example.com/",
        }
        exptected_length = 4
        cv = data_model.CurriculumVitae(**input)  # type: ignore
        result = len(cv.connections)
        with self.subTest(msg="without social networks"):
            self.assertEqual(result, exptected_length)

        input = {
            "name": "John Doe",
            "location": "My Location",
            "phone": "+905559876543",
            "email": "john@doe.com",
            "website": "https://www.example.com/",
            "social_networks": [
                {"network": "LinkedIn", "username": "username"},
                {"network": "GitHub", "username": "sinaatalay"},
                {"network": "Instagram", "username": "username"},
            ],
        }
        exptected_length = 7
        cv = data_model.CurriculumVitae(**input)
        result = len(cv.connections)
        with self.subTest(msg="with social networks"):
            self.assertEqual(result, exptected_length)

    def test_data_curriculum_vitae_custom_sections(self):
        # Valid custom sections:
        input = {
            "name": "John Doe",
            "custom_sections": [
                {
                    "title": "My Custom Section 1",
                    "entry_type": "OneLineEntry",
                    "entries": [
                        {
                            "name": "My Custom Entry Name",
                            "details": "My Custom Entry Value",
                        },
                        {
                            "name": "My Custom Entry Name",
                            "details": "My Custom Entry Value",
                        },
                    ],
                },
                {
                    "title": "My Custom Section 2",
                    "entry_type": "NormalEntry",
                    "link_text": "My Custom Link Text",
                    "entries": [
                        {"name": "My Custom Entry Name"},
                        {"name": "My Custom Entry Name"},
                    ],
                },
                {
                    "title": "My Custom Section 3",
                    "entry_type": "ExperienceEntry",
                    "entries": [
                        {
                            "company": "My Custom Entry Name",
                            "position": "My Custom Entry Value",
                        },
                        {
                            "company": "My Custom Entry Name",
                            "position": "My Custom Entry Value",
                        },
                    ],
                },
                {
                    "title": "My Custom Section 4",
                    "entry_type": "EducationEntry",
                    "entries": [
                        {
                            "institution": "My Custom Entry Name",
                            "area": "My Custom Entry Value",
                        },
                        {
                            "institution": "My Custom Entry Name",
                            "area": "My Custom Entry Value",
                        },
                    ],
                },
                {
                    "title": "My Custom Section 5",
                    "entry_type": "PublicationEntry",
                    "entries": [
                        {
                            "title": "My Publication",
                            "authors": [
                                "Author 1",
                                "Author 2",
                            ],
                            "doi": "10.1103/PhysRevB.76.054309",
                            "date": "2020-01-01",
                        },
                        {
                            "title": "My Publication",
                            "authors": [
                                "Author 1",
                                "Author 2",
                            ],
                            "doi": "10.1103/PhysRevB.76.054309",
                            "date": "2020-01-01",
                        },
                    ],
                },
            ],
        }

        with self.subTest(msg="valid custom sections"):
            cv = data_model.CurriculumVitae(**input)
            self.assertEqual(len(cv.sections), 5)

        with self.subTest(msg="check link_text"):
            cv = data_model.CurriculumVitae(**input)
            self.assertEqual(cv.sections[1].link_text, "My Custom Link Text")

        # Invalid section_order:
        input["section_order"] = ["invalid section"]
        with self.subTest(msg="invalid section_order"):
            data = data_model.CurriculumVitae(**input)
            with self.assertRaises(ValueError):
                data.sections
        del input["section_order"]

        # Custom sections with duplicate titles:
        input["custom_sections"][1]["title"] = "My Custom Section 1"
        with self.subTest(msg="custom sections with duplicate titles"):
            with self.assertRaises(ValidationError):
                data_model.CurriculumVitae(**input)

    def test_if_json_schema_is_the_latest(self):
        tests_directory = os.path.dirname(__file__)
        path_to_generated_schema = data_model.generate_json_schema(tests_directory)

        # Read the generated JSON schema:
        with open(path_to_generated_schema, "r") as f:
            generated_json_schema = json.load(f)

        # Remove the generated JSON schema:
        os.remove(path_to_generated_schema)

        # Read the repository's current JSON schema:
        path_to_schema = os.path.join(os.path.dirname(tests_directory), "schema.json")
        with open(path_to_schema, "r") as f:
            current_json_schema = json.load(f)

        # Compare the two JSON schemas:
        self.assertEqual(generated_json_schema, current_json_schema)

    def test_read_input_file(self):
        test_input = {
            "cv": {
                "name": "John Doe",
            }
        }

        # write dictionary to a file as json:
        input_file_path = os.path.join(os.path.dirname(__file__), "test_input.json")
        json_string = json.dumps(test_input)
        with open(input_file_path, "w") as file:
            file.write(json_string)

        # read the file:
        result = data_model.read_input_file(input_file_path)

        # remove the file:
        os.remove(input_file_path)

        with self.subTest(msg="read input file"):
            self.assertEqual(
                result.cv.name,
                test_input["cv"]["name"],
            )

        with self.subTest(msg="nonexistent file"):
            with self.assertRaises(FileNotFoundError):
                data_model.read_input_file("nonexistent.json")

    def test_mastodon_parsing(self):
        mastodon_name = "a_tooter@example.exchange"
        expected = HttpUrl("https://example.exchange/@a_tooter")
        result = data_model.Connection.MastodonUname2Url(mastodon_name)
        with self.subTest("Without '@' prefix"):
            self.assertEqual(result, expected)

        mastodon_name = "@a_tooter@example.exchange"
        expected = HttpUrl("https://example.exchange/@a_tooter")
        result = data_model.Connection.MastodonUname2Url(mastodon_name)
        with self.subTest("With '@' prefix"):
            self.assertEqual(result, expected)

        mastodon_name = "@too@many@symbols"
        with self.subTest("Too many '@' symbols"):
            with self.assertRaises(ValueError):
                data_model.Connection.MastodonUname2Url(mastodon_name)

        mastodon_name = "@not_enough_at_symbols"
        with self.subTest("Missing '@' separator"):
            with self.assertRaises(ValueError):
                data_model.Connection.MastodonUname2Url(mastodon_name)

        mastodon_name = "user@bad_domain.example"
        with self.subTest("Underscore in domain portion"):
            with self.assertRaises(ValueError):
                data_model.Connection.MastodonUname2Url(mastodon_name)

        mastodon_name = "user@bad.numeric.tld.123"
        with self.subTest("All digit TLD"):
            with self.assertRaises(ValueError):
                data_model.Connection.MastodonUname2Url(mastodon_name)

        mastodon_name = "a_tooter@example.exchange."
        expected = HttpUrl("https://example.exchange./@a_tooter")
        result = data_model.Connection.MastodonUname2Url(mastodon_name)
        with self.subTest("With FQDN root '.'"):
            self.assertEqual(result, expected)


if __name__ == "__main__":
    unittest.main()<|MERGE_RESOLUTION|>--- conflicted
+++ resolved
@@ -488,7 +488,6 @@
                 "msg": "highlights are not provided",
             },
         ]
-<<<<<<< HEAD
 
         for test in tests:
             with self.subTest(msg=test["msg"]):
@@ -496,15 +495,6 @@
                 result = event.highlight_strings
                 self.assertEqual(result, test["expected"])
 
-=======
-
-        for test in tests:
-            with self.subTest(msg=test["msg"]):
-                event = data_model.Event(highlights=test["highlights"])
-                result = event.highlight_strings
-                self.assertEqual(result, test["expected"])
-
->>>>>>> 2454cc7a
     def test_data_event_markdown_url(self):
         tests = [
             {
